--- conflicted
+++ resolved
@@ -162,44 +162,25 @@
     public ClientConfiguration() {}
 
     public ClientConfiguration(ClientConfiguration other) {
-<<<<<<< HEAD
-        this.connectionTimeout          = other.connectionTimeout;
-        this.maxConnections             = other.maxConnections;
-        this.maxErrorRetry              = other.maxErrorRetry;
-        this.retryPolicy                = other.retryPolicy;
-        this.protocol                   = other.protocol;
-        this.proxyDomain                = other.proxyDomain;
-        this.proxyHost                  = other.proxyHost;
-        this.proxyPassword              = other.proxyPassword;
-        this.proxyPort                  = other.proxyPort;
-        this.proxyUsername              = other.proxyUsername;
-        this.proxyWorkstation           = other.proxyWorkstation;
-        this.preemptiveBasicProxyAuth   = other.preemptiveBasicProxyAuth;
-        this.socketTimeout              = other.socketTimeout;
-        this.userAgent                  = other.userAgent;
-        this.useReaper                  = other.useReaper;
-=======
-        this.connectionTimeout = other.connectionTimeout;
-        this.maxConnections    = other.maxConnections;
-        this.maxErrorRetry     = other.maxErrorRetry;
-        this.retryPolicy       = other.retryPolicy;
-        this.localAddress      = other.localAddress;
-        this.protocol          = other.protocol;
-        this.proxyDomain       = other.proxyDomain;
-        this.proxyHost         = other.proxyHost;
-        this.proxyPassword     = other.proxyPassword;
-        this.proxyPort         = other.proxyPort;
-        this.proxyUsername     = other.proxyUsername;
-        this.proxyWorkstation  = other.proxyWorkstation;
-        this.socketTimeout     = other.socketTimeout;
-        this.userAgent         = other.userAgent;
-        this.useReaper         = other.useReaper;
->>>>>>> 4a19070e
-
+        this.connectionTimeout           = other.connectionTimeout;
+        this.maxConnections              = other.maxConnections;
+        this.maxErrorRetry               = other.maxErrorRetry;
+        this.retryPolicy                 = other.retryPolicy;
+        this.localAddress                = other.localAddress;
+        this.protocol                    = other.protocol;
+        this.proxyDomain                 = other.proxyDomain;
+        this.proxyHost                   = other.proxyHost;
+        this.proxyPassword               = other.proxyPassword;
+        this.proxyPort                   = other.proxyPort;
+        this.proxyUsername               = other.proxyUsername;
+        this.proxyWorkstation            = other.proxyWorkstation;
+        this.preemptiveBasicProxyAuth    = other.preemptiveBasicProxyAuth;
+        this.socketTimeout               = other.socketTimeout;
+        this.userAgent                   = other.userAgent;
+        this.useReaper                   = other.useReaper;
         this.socketReceiveBufferSizeHint = other.socketReceiveBufferSizeHint;
         this.socketSendBufferSizeHint    = other.socketSendBufferSizeHint;
-
-        this.signerOverride    = other.signerOverride;
+        this.signerOverride              = other.signerOverride;
     }
 
     /**
