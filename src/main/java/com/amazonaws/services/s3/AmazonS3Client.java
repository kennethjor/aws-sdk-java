/*
 * Copyright 2010-2014 Amazon.com, Inc. or its affiliates. All Rights Reserved.
 *
 * Licensed under the Apache License, Version 2.0 (the "License").
 * You may not use this file except in compliance with the License.
 * A copy of the License is located at
 *
 *  http://aws.amazon.com/apache2.0
 *
 * or in the "license" file accompanying this file. This file is distributed
 * on an "AS IS" BASIS, WITHOUT WARRANTIES OR CONDITIONS OF ANY KIND, either
 * express or implied. See the License for the specific language governing
 * permissions and limitations under the License.
 */
package com.amazonaws.services.s3;

import static com.amazonaws.util.LengthCheckInputStream.EXCLUDE_SKIPPED_BYTES;
import static com.amazonaws.util.LengthCheckInputStream.INCLUDE_SKIPPED_BYTES;

import java.io.ByteArrayInputStream;
import java.io.File;
import java.io.FileNotFoundException;
import java.io.InputStream;
import java.net.URI;
import java.net.URISyntaxException;
import java.net.URL;
import java.security.MessageDigest;
import java.security.NoSuchAlgorithmException;
import java.util.Arrays;
import java.util.Collection;
import java.util.Date;
import java.util.HashMap;
import java.util.LinkedList;
import java.util.List;
import java.util.Map;
import java.util.Map.Entry;
import java.util.Set;
import java.util.regex.Matcher;

import org.apache.commons.logging.Log;
import org.apache.commons.logging.LogFactory;
import org.apache.http.client.methods.HttpRequestBase;

import com.amazonaws.AbortedException;
import com.amazonaws.AmazonClientException;
import com.amazonaws.AmazonServiceException;
import com.amazonaws.AmazonServiceException.ErrorType;
import com.amazonaws.AmazonWebServiceClient;
import com.amazonaws.AmazonWebServiceRequest;
import com.amazonaws.AmazonWebServiceResponse;
import com.amazonaws.ClientConfiguration;
import com.amazonaws.DefaultRequest;
import com.amazonaws.HttpMethod;
import com.amazonaws.Request;
import com.amazonaws.Response;
import com.amazonaws.SDKGlobalConfiguration;
import com.amazonaws.auth.AWSCredentials;
import com.amazonaws.auth.AWSCredentialsProvider;
import com.amazonaws.auth.AWSCredentialsProviderChain;
import com.amazonaws.auth.DefaultAWSCredentialsProviderChain;
import com.amazonaws.auth.EnvironmentVariableCredentialsProvider;
import com.amazonaws.auth.InstanceProfileCredentialsProvider;
import com.amazonaws.auth.Presigner;
import com.amazonaws.auth.Signer;
import com.amazonaws.auth.SignerFactory;
import com.amazonaws.auth.SystemPropertiesCredentialsProvider;
import com.amazonaws.auth.profile.ProfileCredentialsProvider;
import com.amazonaws.event.ProgressEvent;
import com.amazonaws.event.ProgressListener;
import com.amazonaws.event.ProgressListenerCallbackExecutor;
import com.amazonaws.event.ProgressReportingInputStream;
import com.amazonaws.handlers.HandlerChainFactory;
import com.amazonaws.handlers.RequestHandler2;
import com.amazonaws.http.ExecutionContext;
import com.amazonaws.http.HttpMethodName;
import com.amazonaws.http.HttpResponseHandler;
import com.amazonaws.internal.StaticCredentialsProvider;
import com.amazonaws.metrics.AwsSdkMetrics;
import com.amazonaws.metrics.RequestMetricCollector;
import com.amazonaws.regions.RegionUtils;
import com.amazonaws.services.s3.internal.AWSS3V4Signer;
import com.amazonaws.services.s3.internal.BucketNameUtils;
import com.amazonaws.services.s3.internal.Constants;
import com.amazonaws.services.s3.internal.DeleteObjectsResponse;
import com.amazonaws.services.s3.internal.DigestValidationInputStream;
import com.amazonaws.services.s3.internal.InputSubstream;
import com.amazonaws.services.s3.internal.MD5DigestCalculatingInputStream;
import com.amazonaws.services.s3.internal.Mimetypes;
import com.amazonaws.services.s3.internal.ObjectExpirationHeaderHandler;
import com.amazonaws.services.s3.internal.RepeatableFileInputStream;
import com.amazonaws.services.s3.internal.RepeatableInputStream;
import com.amazonaws.services.s3.internal.ResponseHeaderHandlerChain;
import com.amazonaws.services.s3.internal.S3ErrorResponseHandler;
import com.amazonaws.services.s3.internal.S3ExecutionContext;
import com.amazonaws.services.s3.internal.S3MetadataResponseHandler;
import com.amazonaws.services.s3.internal.S3ObjectResponseHandler;
import com.amazonaws.services.s3.internal.S3QueryStringSigner;
import com.amazonaws.services.s3.internal.S3Signer;
import com.amazonaws.services.s3.internal.S3StringResponseHandler;
import com.amazonaws.services.s3.internal.S3VersionHeaderHandler;
import com.amazonaws.services.s3.internal.S3XmlResponseHandler;
import com.amazonaws.services.s3.internal.ServerSideEncryptionHeaderHandler;
import com.amazonaws.services.s3.internal.ServiceUtils;
import com.amazonaws.services.s3.internal.XmlWriter;
import com.amazonaws.services.s3.metrics.S3ServiceMetric;
import com.amazonaws.services.s3.model.AbortMultipartUploadRequest;
import com.amazonaws.services.s3.model.AccessControlList;
import com.amazonaws.services.s3.model.AmazonS3Exception;
import com.amazonaws.services.s3.model.Bucket;
import com.amazonaws.services.s3.model.BucketCrossOriginConfiguration;
import com.amazonaws.services.s3.model.BucketLifecycleConfiguration;
import com.amazonaws.services.s3.model.BucketLoggingConfiguration;
import com.amazonaws.services.s3.model.BucketNotificationConfiguration;
import com.amazonaws.services.s3.model.BucketPolicy;
import com.amazonaws.services.s3.model.BucketTaggingConfiguration;
import com.amazonaws.services.s3.model.BucketVersioningConfiguration;
import com.amazonaws.services.s3.model.BucketWebsiteConfiguration;
import com.amazonaws.services.s3.model.CannedAccessControlList;
import com.amazonaws.services.s3.model.CompleteMultipartUploadRequest;
import com.amazonaws.services.s3.model.CompleteMultipartUploadResult;
import com.amazonaws.services.s3.model.CopyObjectRequest;
import com.amazonaws.services.s3.model.CopyObjectResult;
import com.amazonaws.services.s3.model.CopyPartRequest;
import com.amazonaws.services.s3.model.CopyPartResult;
import com.amazonaws.services.s3.model.CreateBucketRequest;
import com.amazonaws.services.s3.model.DeleteBucketCrossOriginConfigurationRequest;
import com.amazonaws.services.s3.model.DeleteBucketLifecycleConfigurationRequest;
import com.amazonaws.services.s3.model.DeleteBucketPolicyRequest;
import com.amazonaws.services.s3.model.DeleteBucketRequest;
import com.amazonaws.services.s3.model.DeleteBucketTaggingConfigurationRequest;
import com.amazonaws.services.s3.model.DeleteBucketWebsiteConfigurationRequest;
import com.amazonaws.services.s3.model.DeleteObjectRequest;
import com.amazonaws.services.s3.model.DeleteObjectsRequest;
import com.amazonaws.services.s3.model.DeleteObjectsResult;
import com.amazonaws.services.s3.model.DeleteVersionRequest;
import com.amazonaws.services.s3.model.GeneratePresignedUrlRequest;
import com.amazonaws.services.s3.model.GenericBucketRequest;
import com.amazonaws.services.s3.model.GetBucketAclRequest;
import com.amazonaws.services.s3.model.GetBucketLocationRequest;
import com.amazonaws.services.s3.model.GetBucketPolicyRequest;
import com.amazonaws.services.s3.model.GetBucketWebsiteConfigurationRequest;
import com.amazonaws.services.s3.model.GetObjectMetadataRequest;
import com.amazonaws.services.s3.model.GetObjectRequest;
import com.amazonaws.services.s3.model.GetRequestPaymentConfigurationRequest;
import com.amazonaws.services.s3.model.Grant;
import com.amazonaws.services.s3.model.Grantee;
import com.amazonaws.services.s3.model.GroupGrantee;
import com.amazonaws.services.s3.model.HeadBucketRequest;
import com.amazonaws.services.s3.model.InitiateMultipartUploadRequest;
import com.amazonaws.services.s3.model.InitiateMultipartUploadResult;
import com.amazonaws.services.s3.model.ListBucketsRequest;
import com.amazonaws.services.s3.model.ListMultipartUploadsRequest;
import com.amazonaws.services.s3.model.ListObjectsRequest;
import com.amazonaws.services.s3.model.ListPartsRequest;
import com.amazonaws.services.s3.model.ListVersionsRequest;
import com.amazonaws.services.s3.model.MultiFactorAuthentication;
import com.amazonaws.services.s3.model.MultiObjectDeleteException;
import com.amazonaws.services.s3.model.MultipartUploadListing;
import com.amazonaws.services.s3.model.ObjectListing;
import com.amazonaws.services.s3.model.ObjectMetadata;
import com.amazonaws.services.s3.model.Owner;
import com.amazonaws.services.s3.model.PartListing;
import com.amazonaws.services.s3.model.Permission;
import com.amazonaws.services.s3.model.PutObjectRequest;
import com.amazonaws.services.s3.model.PutObjectResult;
import com.amazonaws.services.s3.model.Region;
import com.amazonaws.services.s3.model.RequestPaymentConfiguration;
import com.amazonaws.services.s3.model.RequestPaymentConfiguration.Payer;
import com.amazonaws.services.s3.model.ResponseHeaderOverrides;
import com.amazonaws.services.s3.model.RestoreObjectRequest;
import com.amazonaws.services.s3.model.S3Object;
import com.amazonaws.services.s3.model.S3ObjectInputStream;
import com.amazonaws.services.s3.model.SSECustomerKey;
import com.amazonaws.services.s3.model.SetBucketAclRequest;
import com.amazonaws.services.s3.model.SetBucketCrossOriginConfigurationRequest;
import com.amazonaws.services.s3.model.SetBucketLifecycleConfigurationRequest;
import com.amazonaws.services.s3.model.SetBucketLoggingConfigurationRequest;
import com.amazonaws.services.s3.model.SetBucketNotificationConfigurationRequest;
import com.amazonaws.services.s3.model.SetBucketPolicyRequest;
import com.amazonaws.services.s3.model.SetBucketTaggingConfigurationRequest;
import com.amazonaws.services.s3.model.SetBucketVersioningConfigurationRequest;
import com.amazonaws.services.s3.model.SetBucketWebsiteConfigurationRequest;
import com.amazonaws.services.s3.model.SetRequestPaymentConfigurationRequest;
import com.amazonaws.services.s3.model.StorageClass;
import com.amazonaws.services.s3.model.UploadPartRequest;
import com.amazonaws.services.s3.model.UploadPartResult;
import com.amazonaws.services.s3.model.VersionListing;
import com.amazonaws.services.s3.model.transform.AclXmlFactory;
import com.amazonaws.services.s3.model.transform.BucketConfigurationXmlFactory;
import com.amazonaws.services.s3.model.transform.MultiObjectDeleteXmlFactory;
import com.amazonaws.services.s3.model.transform.RequestPaymentConfigurationXmlFactory;
import com.amazonaws.services.s3.model.transform.RequestXmlFactory;
import com.amazonaws.services.s3.model.transform.Unmarshallers;
import com.amazonaws.services.s3.model.transform.XmlResponsesSaxParser.CompleteMultipartUploadHandler;
import com.amazonaws.services.s3.model.transform.XmlResponsesSaxParser.CopyObjectResultHandler;
import com.amazonaws.transform.Unmarshaller;
import com.amazonaws.util.AWSRequestMetrics;
import com.amazonaws.util.AWSRequestMetrics.Field;
import com.amazonaws.util.Base64;
import com.amazonaws.util.BinaryUtils;
import com.amazonaws.util.DateUtils;
import com.amazonaws.util.HttpUtils;
import com.amazonaws.util.LengthCheckInputStream;
import com.amazonaws.util.Md5Utils;
import com.amazonaws.util.ServiceClientHolderInputStream;

/**
 * <p>
 * Provides the client for accessing the Amazon S3 web service.
 * </p>
 * <p>
 * Amazon S3 provides storage for the Internet,
 * and is designed to make web-scale computing easier for developers.
 * </p>
 * <p>
 * The Amazon S3 Java Client provides a simple interface that can be
 * used to store and retrieve any amount of data, at any time,
 * from anywhere on the web. It gives any developer access to the same
 * highly scalable, reliable, secure, fast, inexpensive infrastructure
 * that Amazon uses to run its own global network of web sites.
 * The service aims to maximize benefits of scale and to pass those
 * benefits on to developers.
 * </p>
 * <p>
 * For more information about Amazon S3, please see
 * <a href="http://aws.amazon.com/s3">
 * http://aws.amazon.com/s3</a>
 * </p>
 */
public class AmazonS3Client extends AmazonWebServiceClient implements AmazonS3 {

    public static final String S3_SERVICE_NAME = "s3";

    private static final String S3_SIGNER = "S3SignerType";
    private static final String S3_V4_SIGNER = "AWSS3V4SignerType";

    /** Shared logger for client events */
    private static Log log = LogFactory.getLog(AmazonS3Client.class);

    static {
        // Enable S3 specific predefined request metrics.
        AwsSdkMetrics.addAll(Arrays.asList(S3ServiceMetric.values()));

        // Register S3-specific signers.
        SignerFactory.registerSigner(S3_SIGNER, S3Signer.class);
        SignerFactory.registerSigner(S3_V4_SIGNER, AWSS3V4Signer.class);
    }

    /** Responsible for handling error responses from all S3 service calls. */
    private S3ErrorResponseHandler errorResponseHandler = new S3ErrorResponseHandler();

    /** Shared response handler for operations with no response.  */
    private S3XmlResponseHandler<Void> voidResponseHandler = new S3XmlResponseHandler<Void>(null);

    /** Shared factory for converting configuration objects to XML */
    private static final BucketConfigurationXmlFactory bucketConfigurationXmlFactory = new BucketConfigurationXmlFactory();

    /** Shared factory for converting request payment configuration objects to XML */
    private static final RequestPaymentConfigurationXmlFactory requestPaymentConfigurationXmlFactory = new RequestPaymentConfigurationXmlFactory();

    /** S3 specific client configuration options */
    private S3ClientOptions clientOptions = new S3ClientOptions();

    /** Provider for AWS credentials. */
    private AWSCredentialsProvider awsCredentialsProvider;

    /** Whether or not this client has an explicit region configured. */
    private boolean hasExplicitRegion;

    /**
     * Constructs a new client to invoke service methods on Amazon S3. A
     * credentials provider chain will be used that searches for credentials in
     * this order:
     * <ul>
     * <li>Environment Variables - AWS_ACCESS_KEY_ID and AWS_SECRET_KEY</li>
     * <li>Java System Properties - aws.accessKeyId and aws.secretKey</li>
     * <li>Credential profiles file at the default location (~/.aws/credentials) shared by all AWS SDKs and the AWS CLI</li>
     * <li>Instance Profile Credentials - delivered through the Amazon EC2
     * metadata service</li>
     * </ul>
     *
     * <p>
     * If no credentials are found in the chain, this client will attempt to
     * work in an anonymous mode where requests aren't signed. Only a subset of
     * the Amazon S3 API will work with anonymous <i>(i.e. unsigned)</i> requests,
     * but this can prove useful in some situations. For example:
     * <ul>
     * <li>If an Amazon S3 bucket has {@link Permission#Read} permission for the
     * {@link GroupGrantee#AllUsers} group, anonymous clients can call
     * {@link #listObjects(String)} to see what objects are stored in a bucket.</li>
     * <li>If an object has {@link Permission#Read} permission for the
     * {@link GroupGrantee#AllUsers} group, anonymous clients can call
     * {@link #getObject(String, String)} and
     * {@link #getObjectMetadata(String, String)} to pull object content and
     * metadata.</li>
     * <li>If a bucket has {@link Permission#Write} permission for the
     * {@link GroupGrantee#AllUsers} group, anonymous clients can upload objects
     * to the bucket.</li>
     * </ul>
     * </p>
     * <p>
     * You can force the client to operate in an anonymous mode, and skip the credentials
     * provider chain, by passing in <code>null</code> for the credentials.
     * </p>
     *
     * @see AmazonS3Client#AmazonS3Client(AWSCredentials)
     * @see AmazonS3Client#AmazonS3Client(AWSCredentials, ClientConfiguration)
     */
    public AmazonS3Client() {
        this(new AWSCredentialsProviderChain(
                new EnvironmentVariableCredentialsProvider(),
                new SystemPropertiesCredentialsProvider(),
                new ProfileCredentialsProvider(),
                new InstanceProfileCredentialsProvider()) {

            public AWSCredentials getCredentials() {
                try {
                    return super.getCredentials();
                } catch (AmazonClientException ace) {}

                log.debug("No credentials available; falling back to anonymous access");
                return null;
            }
        });
    }

    /**
     * Constructs a new Amazon S3 client using the specified AWS credentials to
     * access Amazon S3.
     *
     * @param awsCredentials
     *            The AWS credentials to use when making requests to Amazon S3
     *            with this client.
     *
     * @see AmazonS3Client#AmazonS3Client()
     * @see AmazonS3Client#AmazonS3Client(AWSCredentials, ClientConfiguration)
     */
    public AmazonS3Client(AWSCredentials awsCredentials) {
        this(awsCredentials, new ClientConfiguration());
    }

    /**
     * Constructs a new Amazon S3 client using the specified AWS credentials and
     * client configuration to access Amazon S3.
     *
     * @param awsCredentials
     *            The AWS credentials to use when making requests to Amazon S3
     *            with this client.
     * @param clientConfiguration
     *            The client configuration options controlling how this client
     *            connects to Amazon S3 (e.g. proxy settings, retry counts, etc).
     *
     * @see AmazonS3Client#AmazonS3Client()
     * @see AmazonS3Client#AmazonS3Client(AWSCredentials)
     */
    public AmazonS3Client(AWSCredentials awsCredentials, ClientConfiguration clientConfiguration) {
        super(clientConfiguration);
        this.awsCredentialsProvider = new StaticCredentialsProvider(awsCredentials);
        init();
    }

    /**
     * Constructs a new Amazon S3 client using the specified AWS credentials
     * provider to access Amazon S3.
     *
     * @param credentialsProvider
     *            The AWS credentials provider which will provide credentials
     *            to authenticate requests with AWS services.
     */
    public AmazonS3Client(AWSCredentialsProvider credentialsProvider) {
        this(credentialsProvider, new ClientConfiguration());
    }

    /**
     * Constructs a new Amazon S3 client using the specified AWS credentials and
     * client configuration to access Amazon S3.
     *
     * @param credentialsProvider
     *            The AWS credentials provider which will provide credentials
     *            to authenticate requests with AWS services.
     * @param clientConfiguration
     *            The client configuration options controlling how this client
     *            connects to Amazon S3 (e.g. proxy settings, retry counts, etc).
     */
    public AmazonS3Client(AWSCredentialsProvider credentialsProvider,
            ClientConfiguration clientConfiguration) {
        this(credentialsProvider, clientConfiguration, null);
    }

    /**
     * Constructs a new Amazon S3 client using the specified AWS credentials,
     * client configuration and request metric collector to access Amazon S3.
     *
     * @param credentialsProvider
     *            The AWS credentials provider which will provide credentials
     *            to authenticate requests with AWS services.
     * @param clientConfiguration
     *            The client configuration options controlling how this client
     *            connects to Amazon S3 (e.g. proxy settings, retry counts, etc).
     * @param requestMetricCollector request metric collector
     */
    public AmazonS3Client(AWSCredentialsProvider credentialsProvider,
            ClientConfiguration clientConfiguration,
            RequestMetricCollector requestMetricCollector) {
        super(clientConfiguration, requestMetricCollector);
        this.awsCredentialsProvider = credentialsProvider;
        init();
    }

    /**
     * Constructs a new client using the specified client configuration to
     * access Amazon S3. A credentials provider chain will be used that searches
     * for credentials in this order:
     * <ul>
     * <li>Environment Variables - AWS_ACCESS_KEY_ID and AWS_SECRET_KEY</li>
     * <li>Java System Properties - aws.accessKeyId and aws.secretKey</li>
     * <li>Instance Profile Credentials - delivered through the Amazon EC2
     * metadata service</li>
     * </ul>
     *
     * <p>
     * If no credentials are found in the chain, this client will attempt to
     * work in an anonymous mode where requests aren't signed. Only a subset of
     * the Amazon S3 API will work with anonymous <i>(i.e. unsigned)</i>
     * requests, but this can prove useful in some situations. For example:
     * <ul>
     * <li>If an Amazon S3 bucket has {@link Permission#Read} permission for the
     * {@link GroupGrantee#AllUsers} group, anonymous clients can call
     * {@link #listObjects(String)} to see what objects are stored in a bucket.</li>
     * <li>If an object has {@link Permission#Read} permission for the
     * {@link GroupGrantee#AllUsers} group, anonymous clients can call
     * {@link #getObject(String, String)} and
     * {@link #getObjectMetadata(String, String)} to pull object content and
     * metadata.</li>
     * <li>If a bucket has {@link Permission#Write} permission for the
     * {@link GroupGrantee#AllUsers} group, anonymous clients can upload objects
     * to the bucket.</li>
     * </ul>
     * </p>
     * <p>
     * You can force the client to operate in an anonymous mode, and skip the
     * credentials provider chain, by passing in <code>null</code> for the
     * credentials.
     * </p>
     *
     * @param clientConfiguration
     *            The client configuration options controlling how this client
     *            connects to Amazon S3 (e.g. proxy settings, retry counts, etc).
     *
     * @see AmazonS3Client#AmazonS3Client(AWSCredentials)
     * @see AmazonS3Client#AmazonS3Client(AWSCredentials, ClientConfiguration)
     */
    public AmazonS3Client(ClientConfiguration clientConfiguration) {
        this(new DefaultAWSCredentialsProviderChain(), clientConfiguration);
    }

    private void init() {
        // Because of S3's virtual host style addressing, we need to change the
        // default, strict hostname verification to be more lenient.
        client.disableStrictHostnameVerification();

        // calling this.setEndpoint(...) will also modify the signer accordingly
        setEndpoint(Constants.S3_HOSTNAME);

        HandlerChainFactory chainFactory = new HandlerChainFactory();
        requestHandler2s.addAll(chainFactory.newRequestHandlerChain(
                "/com/amazonaws/services/s3/request.handlers"));
        requestHandler2s.addAll(chainFactory.newRequestHandler2Chain(
                "/com/amazonaws/services/s3/request.handler2s"));
    }

    @Override
    public void setEndpoint(String endpoint) {
        /*
         * When signing requests using a pre-Signature-Version-4 signer, it's
         * possible to use the endpoint "s3.amazonaws.com" to access buckets in
         * any region - we send the request to &lt;bucket&gt;.s3.amazonaws.com,
         * which resolves to an S3 endpoint in the appropriate region.
         *
         * However, when the user opts in to using Signature Version 4, we need
         * to include the region of the bucket in the signature, and cannot
         * take advantage of this handy feature of S3.
         *
         * If you want to use Signature Version 4 to access a bucket in the
         * US Classic region (which does not have a region-specific endpoint),
         * you'll need to call setRegion(Region.getRegion(Regions.US_EAST_1))
         * to explicitly tell us which region to include in the signature.
         */

        hasExplicitRegion = !(Constants.S3_HOSTNAME.equals(endpoint));
        super.setEndpoint(endpoint);
    }

    @Override
    public void setRegion(com.amazonaws.regions.Region region) {
        hasExplicitRegion = true;
        super.setRegion(region);
    }


    /**
     * <p>
     * Override the default S3 client options for this client.
     * </p>
     * @param clientOptions
     *            The S3 client options to use.
     */
    public void setS3ClientOptions(S3ClientOptions clientOptions) {
        this.clientOptions = new S3ClientOptions(clientOptions);
    }

    /* (non-Javadoc)
     * @see com.amazonaws.services.s3.AmazonS3#listNextBatchOfVersions(com.amazonaws.services.s3.model.S3VersionListing)
     */
    public VersionListing listNextBatchOfVersions(VersionListing previousVersionListing)
            throws AmazonClientException, AmazonServiceException {
        assertParameterNotNull(previousVersionListing,
            "The previous version listing parameter must be specified when listing the next batch of versions in a bucket");

        if (!previousVersionListing.isTruncated()) {
            VersionListing emptyListing = new VersionListing();
            emptyListing.setBucketName(previousVersionListing.getBucketName());
            emptyListing.setDelimiter(previousVersionListing.getDelimiter());
            emptyListing.setKeyMarker(previousVersionListing.getNextKeyMarker());
            emptyListing.setVersionIdMarker(previousVersionListing.getNextVersionIdMarker());
            emptyListing.setMaxKeys(previousVersionListing.getMaxKeys());
            emptyListing.setPrefix(previousVersionListing.getPrefix());
            emptyListing.setEncodingType(previousVersionListing.getEncodingType());
            emptyListing.setTruncated(false);

            return emptyListing;
        }

        return listVersions(
                new ListVersionsRequest(
                        previousVersionListing.getBucketName(),
                        previousVersionListing.getPrefix(),
                        previousVersionListing.getNextKeyMarker(),
                        previousVersionListing.getNextVersionIdMarker(),
                        previousVersionListing.getDelimiter(),
                        new Integer( previousVersionListing.getMaxKeys() ))
                    .withEncodingType(previousVersionListing.getEncodingType())
               );
    }

    /* (non-Javadoc)
     * @see com.amazonaws.services.s3.AmazonS3#listVersions(java.lang.String, java.lang.String)
     */
    public VersionListing listVersions(String bucketName, String prefix)
            throws AmazonClientException, AmazonServiceException {
        return listVersions(new ListVersionsRequest(bucketName, prefix, null, null, null, null));
    }

    /* (non-Javadoc)
     * @see com.amazonaws.services.s3.AmazonS3#listVersions(java.lang.String, java.lang.String, java.lang.String, java.lang.String, java.lang.String, java.lang.Integer)
     */
    public VersionListing listVersions(String bucketName, String prefix, String keyMarker, String versionIdMarker, String delimiter, Integer maxKeys)
            throws AmazonClientException, AmazonServiceException {

        ListVersionsRequest request = new ListVersionsRequest()
            .withBucketName(bucketName)
            .withPrefix(prefix)
            .withDelimiter(delimiter)
            .withKeyMarker(keyMarker)
            .withVersionIdMarker(versionIdMarker)
            .withMaxResults(maxKeys);
        return listVersions(request);
    }

    /* (non-Javadoc)
     * @see com.amazonaws.services.s3.AmazonS3#listVersions(com.amazonaws.services.s3.model.ListVersionsRequest)
     */
    public VersionListing listVersions(ListVersionsRequest listVersionsRequest)
            throws AmazonClientException, AmazonServiceException {
        assertParameterNotNull(listVersionsRequest.getBucketName(), "The bucket name parameter must be specified when listing versions in a bucket");

        Request<ListVersionsRequest> request = createRequest(listVersionsRequest.getBucketName(), null, listVersionsRequest, HttpMethodName.GET);
        request.addParameter("versions", null);

        if (listVersionsRequest.getPrefix() != null) request.addParameter("prefix", listVersionsRequest.getPrefix());
        if (listVersionsRequest.getKeyMarker() != null) request.addParameter("key-marker", listVersionsRequest.getKeyMarker());
        if (listVersionsRequest.getVersionIdMarker() != null) request.addParameter("version-id-marker", listVersionsRequest.getVersionIdMarker());
        if (listVersionsRequest.getDelimiter() != null) request.addParameter("delimiter", listVersionsRequest.getDelimiter());
        if (listVersionsRequest.getMaxResults() != null && listVersionsRequest.getMaxResults().intValue() >= 0) request.addParameter("max-keys", listVersionsRequest.getMaxResults().toString());
        if (listVersionsRequest.getEncodingType() != null) request.addParameter("encoding-type", listVersionsRequest.getEncodingType());

        return invoke(request, new Unmarshallers.VersionListUnmarshaller(), listVersionsRequest.getBucketName(), null);
    }

    /* (non-Javadoc)
     * @see com.amazonaws.services.s3.AmazonS3#listObjects(java.lang.String)
     */
    public ObjectListing listObjects(String bucketName)
            throws AmazonClientException, AmazonServiceException {
        return listObjects(new ListObjectsRequest(bucketName, null, null, null, null));
    }

    /* (non-Javadoc)
     * @see com.amazonaws.services.s3.AmazonS3#listObjects(java.lang.String, java.lang.String)
     */
    public ObjectListing listObjects(String bucketName, String prefix)
            throws AmazonClientException, AmazonServiceException {
        return listObjects(new ListObjectsRequest(bucketName, prefix, null, null, null));
    }

    /* (non-Javadoc)
     * @see com.amazonaws.services.s3.AmazonS3#listObjects(com.amazonaws.services.s3.model.ListObjectsRequest)
     */
    public ObjectListing listObjects(ListObjectsRequest listObjectsRequest)
            throws AmazonClientException, AmazonServiceException {
        assertParameterNotNull(listObjectsRequest.getBucketName(), "The bucket name parameter must be specified when listing objects in a bucket");

        Request<ListObjectsRequest> request = createRequest(listObjectsRequest.getBucketName(), null, listObjectsRequest, HttpMethodName.GET);
        if (listObjectsRequest.getPrefix() != null) request.addParameter("prefix", listObjectsRequest.getPrefix());
        if (listObjectsRequest.getMarker() != null) request.addParameter("marker", listObjectsRequest.getMarker());
        if (listObjectsRequest.getDelimiter() != null) request.addParameter("delimiter", listObjectsRequest.getDelimiter());
        if (listObjectsRequest.getMaxKeys() != null && listObjectsRequest.getMaxKeys().intValue() >= 0) request.addParameter("max-keys", listObjectsRequest.getMaxKeys().toString());
        if (listObjectsRequest.getEncodingType() != null) request.addParameter("encoding-type", listObjectsRequest.getEncodingType());

        return invoke(request, new Unmarshallers.ListObjectsUnmarshaller(), listObjectsRequest.getBucketName(), null);
    }

    /* (non-Javadoc)
     * @see com.amazonaws.services.s3.AmazonS3#listNextBatchOfObjects(com.amazonaws.services.s3.model.S3ObjectListing)
     */
    public ObjectListing listNextBatchOfObjects(ObjectListing previousObjectListing)
            throws AmazonClientException, AmazonServiceException {
        assertParameterNotNull(previousObjectListing,
                "The previous object listing parameter must be specified when listing the next batch of objects in a bucket");

        if (!previousObjectListing.isTruncated()) {
            ObjectListing emptyListing = new ObjectListing();
            emptyListing.setBucketName(previousObjectListing.getBucketName());
            emptyListing.setDelimiter(previousObjectListing.getDelimiter());
            emptyListing.setMarker(previousObjectListing.getNextMarker());
            emptyListing.setMaxKeys(previousObjectListing.getMaxKeys());
            emptyListing.setPrefix(previousObjectListing.getPrefix());
            emptyListing.setEncodingType(previousObjectListing.getEncodingType());
            emptyListing.setTruncated(false);

            return emptyListing;
        }

        return listObjects(
                new ListObjectsRequest(
                        previousObjectListing.getBucketName(),
                        previousObjectListing.getPrefix(),
                        previousObjectListing.getNextMarker(),
                        previousObjectListing.getDelimiter(),
                        new Integer( previousObjectListing.getMaxKeys() ))
                    .withEncodingType(previousObjectListing.getEncodingType())
               );
    }


    /* (non-Javadoc)
     * @see com.amazonaws.services.s3.AmazonS3#getS3AccountOwner()
     */
    public Owner getS3AccountOwner()
            throws AmazonClientException, AmazonServiceException {
        Request<ListBucketsRequest> request = createRequest(null, null, new ListBucketsRequest(), HttpMethodName.GET);
        return invoke(request, new Unmarshallers.ListBucketsOwnerUnmarshaller(), null, null);
    }

    /* (non-Javadoc)
     * @see com.amazonaws.services.s3.AmazonS3#listBuckets()
     */
    public List<Bucket> listBuckets(ListBucketsRequest listBucketsRequest)
            throws AmazonClientException, AmazonServiceException {
        Request<ListBucketsRequest> request = createRequest(null, null, listBucketsRequest, HttpMethodName.GET);
        return invoke(request, new Unmarshallers.ListBucketsUnmarshaller(), null, null);
    }

    /* (non-Javadoc)
     * @see com.amazonaws.services.s3.AmazonS3#listBuckets()
     */
    public List<Bucket> listBuckets()
            throws AmazonClientException, AmazonServiceException {
        return listBuckets(new ListBucketsRequest());
    }

    /* (non-Javadoc)
     * @see com.amazonaws.services.s3.AmazonS3#getBucketLocation(com.amazonaws.services.s3.AmazonS3Client.GetBucketLocationRequest)
     */
    public String getBucketLocation(GetBucketLocationRequest getBucketLocationRequest)
            throws AmazonClientException, AmazonServiceException {
        assertParameterNotNull(getBucketLocationRequest, "The request parameter must be specified when requesting a bucket's location");
        String bucketName = getBucketLocationRequest.getBucketName();
        assertParameterNotNull(bucketName, "The bucket name parameter must be specified when requesting a bucket's location");

        Request<GetBucketLocationRequest> request = createRequest(bucketName, null, getBucketLocationRequest, HttpMethodName.GET);
        request.addParameter("location", null);

        return invoke(request, new Unmarshallers.BucketLocationUnmarshaller(), bucketName, null);
    }

    /* (non-Javadoc)
     * @see com.amazonaws.services.s3.AmazonS3#getBucketLocation(java.lang.String)
     */
    public String getBucketLocation(String bucketName)
            throws AmazonClientException, AmazonServiceException {
        return getBucketLocation(new GetBucketLocationRequest(bucketName));
    }

    /* (non-Javadoc)
     * @see com.amazonaws.services.s3.AmazonS3#createBucketjava.lang.String)
     */
    public Bucket createBucket(String bucketName)
            throws AmazonClientException, AmazonServiceException {
        return createBucket(new CreateBucketRequest(bucketName));
    }

    /* (non-Javadoc)
     * @see com.amazonaws.services.s3.AmazonS3#createBucket(java.lang.String, com.amazonaws.services.s3.model.Region)
     */
    public Bucket createBucket(String bucketName, Region region)
            throws AmazonClientException, AmazonServiceException {
        return createBucket(new CreateBucketRequest(bucketName, region));
    }

    /* (non-Javadoc)
     * @see com.amazonaws.services.s3.AmazonS3#createBucket(java.lang.String, java.lang.String)
     */
    public Bucket createBucket(String bucketName, String region)
            throws AmazonClientException, AmazonServiceException {
        return createBucket(new CreateBucketRequest(bucketName, region));
    }

    /* (non-Javadoc)
     * @see com.amazonaws.services.s3.AmazonS3#createBucket(com.amazonaws.services.s3.model.CreateBucketRequest)
     */
    public Bucket createBucket(CreateBucketRequest createBucketRequest)
            throws AmazonClientException, AmazonServiceException {
        assertParameterNotNull(createBucketRequest,
                "The CreateBucketRequest parameter must be specified when creating a bucket");

        String bucketName = createBucketRequest.getBucketName();
        String region = createBucketRequest.getRegion();
        assertParameterNotNull(bucketName,
                "The bucket name parameter must be specified when creating a bucket");

        if (bucketName != null) bucketName = bucketName.trim();
        BucketNameUtils.validateBucketName(bucketName);

        Request<CreateBucketRequest> request = createRequest(bucketName, null, createBucketRequest, HttpMethodName.PUT);

        if ( createBucketRequest.getAccessControlList() != null ) {
            addAclHeaders(request, createBucketRequest.getAccessControlList());
        } else if ( createBucketRequest.getCannedAcl() != null ) {
            request.addHeader(Headers.S3_CANNED_ACL, createBucketRequest.getCannedAcl().toString());
        }

        /*
         * If we're talking to a region-specific endpoint other than the US, we
         * *must* specify a location constraint. Try to derive the region from
         * the endpoint.
         */
        if (!(this.endpoint.getHost().equals(Constants.S3_HOSTNAME))
                && (region == null || region.isEmpty())) {

            try {
                region = RegionUtils
                    .getRegionByEndpoint(this.endpoint.getHost())
                    .getName();
            } catch (IllegalArgumentException exception) {
                // Endpoint does not correspond to a known region; send the
                // request with no location constraint and hope for the best.
            }

        }

        /*
         * We can only send the CreateBucketConfiguration if we're *not*
         * creating a bucket in the US region.
         */
        if (region != null && !region.toUpperCase().equals(Region.US_Standard.toString())) {
            XmlWriter xml = new XmlWriter();
            xml.start("CreateBucketConfiguration", "xmlns", Constants.XML_NAMESPACE);
            xml.start("LocationConstraint").value(region).end();
            xml.end();

            request.setContent(new ByteArrayInputStream(xml.getBytes()));
        }

        invoke(request, voidResponseHandler, bucketName, null);

        return new Bucket(bucketName);
    }

    /* (non-Javadoc)
     * @see com.amazonaws.services.s3.AmazonS3#getObjectAcl(java.lang.String, java.lang.String)
     */
    public AccessControlList getObjectAcl(String bucketName, String key)
            throws AmazonClientException, AmazonServiceException {
        return getObjectAcl(bucketName, key, null);
    }

    /* (non-Javadoc)
     * @see com.amazonaws.services.s3.AmazonS3#getObjectAcl(java.lang.String, java.lang.String, java.lang.String)
     */
    public AccessControlList getObjectAcl(String bucketName, String key, String versionId)
            throws AmazonClientException, AmazonServiceException {
        assertParameterNotNull(bucketName, "The bucket name parameter must be specified when requesting an object's ACL");
        assertParameterNotNull(key, "The key parameter must be specified when requesting an object's ACL");

        return getAcl(bucketName, key, versionId, null);
    }

    @Override
    public void setObjectAcl(String bucketName, String key, AccessControlList acl)
            throws AmazonClientException, AmazonServiceException {
        setObjectAcl(bucketName, key, null, acl);
    }

    @Override
    public void setObjectAcl(String bucketName, String key, CannedAccessControlList acl)
            throws AmazonClientException, AmazonServiceException {
        setObjectAcl(bucketName, key, null, acl);
    }

    @Override
    public void setObjectAcl(String bucketName, String key, String versionId, AccessControlList acl)
            throws AmazonClientException, AmazonServiceException {
        setObjectAcl0(bucketName, key, versionId, acl, null);
    }

    /**
     * Same as {@link #setObjectAcl(String, String, String, AccessControlList)}
     * but allows specifying a request metric collector.
     */
    public void setObjectAcl(String bucketName, String key, String versionId,
            AccessControlList acl, RequestMetricCollector requestMetricCollector)
            throws AmazonClientException, AmazonServiceException {
        setObjectAcl0(bucketName, key, versionId, acl, requestMetricCollector);
    }

    private void setObjectAcl0(String bucketName, String key, String versionId,
            AccessControlList acl, RequestMetricCollector requestMetricCollector)
            throws AmazonClientException, AmazonServiceException {
        assertParameterNotNull(bucketName, "The bucket name parameter must be specified when setting an object's ACL");
        assertParameterNotNull(key, "The key parameter must be specified when setting an object's ACL");
        assertParameterNotNull(acl, "The ACL parameter must be specified when setting an object's ACL");

        setAcl(bucketName, key, versionId, acl,
            new GenericBucketRequest(bucketName)
                .withRequestMetricCollector(requestMetricCollector));
    }

    @Override
    public void setObjectAcl(String bucketName, String key, String versionId, CannedAccessControlList acl)
            throws AmazonClientException, AmazonServiceException {
        setObjectAcl0(bucketName, key, versionId, acl, null);
    }

    /**
     * Same as {@link #setObjectAcl(String, String, String, CannedAccessControlList)}
     * but allows specifying a request metric collector.
     */
    public void setObjectAcl(String bucketName, String key, String versionId,
            CannedAccessControlList acl,
            RequestMetricCollector requestMetricCollector) {
        setObjectAcl0(bucketName, key, versionId, acl, requestMetricCollector);
    }

    private void setObjectAcl0(String bucketName, String key, String versionId,
            CannedAccessControlList acl, RequestMetricCollector requestMetricCollector)
            throws AmazonClientException, AmazonServiceException {
        assertParameterNotNull(bucketName, "The bucket name parameter must be specified when setting an object's ACL");
        assertParameterNotNull(key, "The key parameter must be specified when setting an object's ACL");
        assertParameterNotNull(acl, "The ACL parameter must be specified when setting an object's ACL");

        setAcl(bucketName, key, versionId, acl,
            new GenericBucketRequest(bucketName)
                .withRequestMetricCollector(requestMetricCollector));
    }

    /* (non-Javadoc)
     * @see com.amazonaws.services.s3.AmazonS3#getBucketAcl(java.lang.String)
     */
    public AccessControlList getBucketAcl(String bucketName)
            throws AmazonClientException, AmazonServiceException {
        assertParameterNotNull(bucketName, "The bucket name parameter must be specified when requesting a bucket's ACL");

        return getAcl(bucketName, null, null, null);
    }

    /* (non-Javadoc)
     * @see com.amazonaws.services.s3.AmazonS3#getBucketAcl(com.amazonaws.services.s3.GetBucketAclRequest)
     */
    public AccessControlList getBucketAcl(GetBucketAclRequest getBucketAclRequest)
        throws AmazonClientException, AmazonServiceException {
        String bucketName = getBucketAclRequest.getBucketName();
        assertParameterNotNull(bucketName, "The bucket name parameter must be specified when requesting a bucket's ACL");

        return getAcl(bucketName, null, null, getBucketAclRequest);
    }

    @Override
    public void setBucketAcl(String bucketName, AccessControlList acl)
            throws AmazonClientException, AmazonServiceException {
        setBucketAcl0(bucketName, acl, null);
    }

    /**
     * Same as {@link #setBucketAcl(String, AccessControlList)}
     * but allows specifying a request metric collector.
     */
    public void setBucketAcl(String bucketName, AccessControlList acl,
            RequestMetricCollector requestMetricCollector) {
        setBucketAcl0(bucketName, acl, requestMetricCollector);
    }

    private void setBucketAcl0(String bucketName, AccessControlList acl,
            RequestMetricCollector requestMetricCollector) {
        assertParameterNotNull(bucketName, "The bucket name parameter must be specified when setting a bucket's ACL");
        assertParameterNotNull(acl, "The ACL parameter must be specified when setting a bucket's ACL");

        setAcl(bucketName, null, null, acl,
            new GenericBucketRequest(bucketName)
                .withRequestMetricCollector(requestMetricCollector));
    }

    @Override
    public void setBucketAcl(SetBucketAclRequest setBucketAclRequest)
            throws AmazonClientException, AmazonServiceException {
        String bucketName = setBucketAclRequest.getBucketName();
        AccessControlList acl = setBucketAclRequest.getAcl();
        CannedAccessControlList cannedAcl = setBucketAclRequest.getCannedAcl();
        assertParameterNotNull(bucketName, "The bucket name parameter must be specified when setting a bucket's ACL");

        if (acl != null) {
            setAcl(bucketName, null, null, acl, setBucketAclRequest);
        } else if (cannedAcl != null) {
            setAcl(bucketName, null, null, cannedAcl, setBucketAclRequest);
        } else {
            assertParameterNotNull(null, "The ACL parameter must be specified when setting a bucket's ACL");
        }
    }

    @Override
    public void setBucketAcl(String bucketName, CannedAccessControlList acl)
            throws AmazonClientException, AmazonServiceException {
        setBucketAcl0(bucketName, acl, null);
    }

    /**
     * Same as {@link #setBucketAcl(String, CannedAccessControlList)}
     * but allows specifying a request metric collector.
     */
    public void setBucketAcl(String bucketName, CannedAccessControlList acl,
            RequestMetricCollector requestMetricCollector) throws AmazonClientException,
            AmazonServiceException {
        setBucketAcl0(bucketName, acl, requestMetricCollector);
    }

    private void setBucketAcl0(String bucketName, CannedAccessControlList acl,
            RequestMetricCollector col) throws AmazonClientException,
            AmazonServiceException {
        assertParameterNotNull(bucketName, "The bucket name parameter must be specified when setting a bucket's ACL");
        assertParameterNotNull(acl, "The ACL parameter must be specified when setting a bucket's ACL");

        setAcl(bucketName, null, null, acl,
            new GenericBucketRequest(bucketName)
                .withRequestMetricCollector(col));
    }

    /* (non-Javadoc)
     * @see com.amazonaws.services.s3.AmazonS3#getObjectMetadata(java.lang.String, java.lang.String)
     */
    public ObjectMetadata getObjectMetadata(String bucketName, String key)
            throws AmazonClientException, AmazonServiceException {
        return getObjectMetadata(new GetObjectMetadataRequest(bucketName, key));
    }

    /* (non-Javadoc)
     * @see com.amazonaws.services.s3.AmazonS3#getObjectMetadata(com.amazonaws.services.s3.model.GetObjectMetadataRequest)
     */
    public ObjectMetadata getObjectMetadata(GetObjectMetadataRequest getObjectMetadataRequest)
            throws AmazonClientException, AmazonServiceException {
        assertParameterNotNull(getObjectMetadataRequest, "The GetObjectMetadataRequest parameter must be specified when requesting an object's metadata");

        String bucketName = getObjectMetadataRequest.getBucketName();
        String key = getObjectMetadataRequest.getKey();
        String versionId = getObjectMetadataRequest.getVersionId();

        assertParameterNotNull(bucketName, "The bucket name parameter must be specified when requesting an object's metadata");
        assertParameterNotNull(key, "The key parameter must be specified when requesting an object's metadata");

        Request<GetObjectMetadataRequest> request = createRequest(bucketName, key, getObjectMetadataRequest, HttpMethodName.HEAD);
        if (versionId != null) request.addParameter("versionId", versionId);

        populateSseCpkRequestParameters(request, getObjectMetadataRequest.getSSECustomerKey());

        return invoke(request, new S3MetadataResponseHandler(), bucketName, key);
    }

    /* (non-Javadoc)
     * @see com.amazonaws.services.s3.AmazonS3#getObject(java.lang.String, java.lang.String)
     */
    public S3Object getObject(String bucketName, String key)
            throws AmazonClientException, AmazonServiceException {
        return getObject(new GetObjectRequest(bucketName, key));
    }

    /* (non-Javadoc)
     * @see com.amazonaws.services.s3.AmazonS3#doesBucketExist(java.lang.String)
     */
    public boolean doesBucketExist(String bucketName)
            throws AmazonClientException, AmazonServiceException {

        try {
            headBucket(new HeadBucketRequest(bucketName));
            return true;
        } catch (AmazonServiceException ase) {
            // A redirect error or a forbidden error means the bucket exists. So
            // returning true.
            if ((ase.getStatusCode() == Constants.BUCKET_REDIRECT_STATUS_CODE)
                    || (ase.getStatusCode() == Constants.BUCKET_ACCESS_FORBIDDEN_STATUS_CODE)) {
                return true;
            }
            if (ase.getStatusCode() == Constants.NO_SUCH_BUCKET_STATUS_CODE) {
                return false;
            }
            throw ase;

        }
    }


    /**
     * Performs a head bucket operation on the requested bucket name. This is
     * done to check if the bucket exists and the user has permissions to access
     * it.
     *
     * @param headBucketRequest The request containing the bucket name.
     * @throws AmazonClientException
     * @throws AmazonServiceException
     */
    private void headBucket(HeadBucketRequest headBucketRequest)
            throws AmazonClientException, AmazonServiceException {

        String bucketName = headBucketRequest.getBucketName();

        assertParameterNotNull(bucketName,
                "The bucketName parameter must be specified.");

        Request<HeadBucketRequest> request = createRequest(bucketName, null,
                headBucketRequest, HttpMethodName.HEAD);
        invoke(request, voidResponseHandler, bucketName, null);
    }

    /* (non-Javadoc)
     * @see com.amazonaws.services.s3.AmazonS3#changeStorageClass(java.lang.String, java.lang.String, java.lang.String)
     */
    public void changeObjectStorageClass(String bucketName, String key, StorageClass newStorageClass)
        throws AmazonClientException, AmazonServiceException {
        assertParameterNotNull(bucketName,
            "The bucketName parameter must be specified when changing an object's storage class");
        assertParameterNotNull(key,
            "The key parameter must be specified when changing an object's storage class");
        assertParameterNotNull(newStorageClass,
            "The newStorageClass parameter must be specified when changing an object's storage class");

        copyObject(new CopyObjectRequest(bucketName, key, bucketName, key)
            .withStorageClass(newStorageClass.toString()));
    }

    /* (non-Javadoc)
     * @see com.amazonaws.services.s3.AmazonS3#setObjectRedirectLocation(java.lang.String, java.lang.String, java.lang.String)
     */
    public void setObjectRedirectLocation(String bucketName, String key, String newRedirectLocation)
        throws AmazonClientException, AmazonServiceException {
        assertParameterNotNull(bucketName,
            "The bucketName parameter must be specified when changing an object's storage class");
        assertParameterNotNull(key,
            "The key parameter must be specified when changing an object's storage class");
        assertParameterNotNull(newRedirectLocation,
            "The newStorageClass parameter must be specified when changing an object's storage class");

        copyObject(new CopyObjectRequest(bucketName, key, bucketName, key)
            .withRedirectLocation(newRedirectLocation));
    }

    /* (non-Javadoc)
     * @see com.amazonaws.services.s3.AmazonS3#getObject(com.amazonaws.services.s3.model.GetObjectRequest)
     */
    public S3Object getObject(GetObjectRequest getObjectRequest)
            throws AmazonClientException, AmazonServiceException {
        assertParameterNotNull(getObjectRequest,
                "The GetObjectRequest parameter must be specified when requesting an object");
        assertParameterNotNull(getObjectRequest.getBucketName(),
                "The bucket name parameter must be specified when requesting an object");
        assertParameterNotNull(getObjectRequest.getKey(),
                "The key parameter must be specified when requesting an object");

        Request<GetObjectRequest> request = createRequest(getObjectRequest.getBucketName(), getObjectRequest.getKey(), getObjectRequest, HttpMethodName.GET);

        if (getObjectRequest.getVersionId() != null) {
            request.addParameter("versionId", getObjectRequest.getVersionId());
        }

        // Range
        long[] range = getObjectRequest.getRange();
        if (range != null) {
            request.addHeader(Headers.RANGE, "bytes=" + Long.toString(range[0]) + "-" + Long.toString(range[1]));
        }

        if (getObjectRequest.isRequesterPays()) {
            request.addHeader(Headers.REQUESTER_PAYS_HEADER,
                    Constants.REQUESTER_PAYS);
        }

        addResponseHeaderParameters(request, getObjectRequest.getResponseHeaders());

        addDateHeader(request, Headers.GET_OBJECT_IF_MODIFIED_SINCE,
                getObjectRequest.getModifiedSinceConstraint());
        addDateHeader(request, Headers.GET_OBJECT_IF_UNMODIFIED_SINCE,
                getObjectRequest.getUnmodifiedSinceConstraint());
        addStringListHeader(request, Headers.GET_OBJECT_IF_MATCH,
                getObjectRequest.getMatchingETagConstraints());
        addStringListHeader(request, Headers.GET_OBJECT_IF_NONE_MATCH,
                getObjectRequest.getNonmatchingETagConstraints());

        // Populate the SSE-CPK parameters to the request header
        populateSseCpkRequestParameters(request, getObjectRequest.getSSECustomerKey());

        /*
         * This is compatible with progress listener set by either the legacy
         * method GetObjectRequest#setProgressListener or the new method
         * GetObjectRequest#setGeneralProgressListener.
         */
        ProgressListener progressListener = getObjectRequest.getGeneralProgressListener();
        ProgressListenerCallbackExecutor progressListenerCallbackExecutor = ProgressListenerCallbackExecutor
                .wrapListener(progressListener);

        try {
            S3Object s3Object = invoke(request, new S3ObjectResponseHandler(), getObjectRequest.getBucketName(), getObjectRequest.getKey());

            /*
             * TODO: For now, it's easiest to set there here in the client, but
             *       we could push this back into the response handler with a
             *       little more work.
             */
            s3Object.setBucketName(getObjectRequest.getBucketName());
            s3Object.setKey(getObjectRequest.getKey());

            InputStream input = s3Object.getObjectContent();
            HttpRequestBase httpRequest = s3Object.getObjectContent().getHttpRequest();

            // Hold a reference to this client while the InputStream is still
            // around - otherwise a finalizer in the HttpClient may reset the
            // underlying TCP connection out from under us.
            input = new ServiceClientHolderInputStream(input, this);

            // If someone is interested in progress updates, wrap the input
            // stream in a filter that will trigger progress reports.
            if (progressListenerCallbackExecutor != null) {
                @SuppressWarnings("resource")
                ProgressReportingInputStream progressReportingInputStream = new ProgressReportingInputStream(
                        input, progressListenerCallbackExecutor);
                progressReportingInputStream.setFireCompletedEvent(true);
                input = progressReportingInputStream;
                fireProgressEvent(progressListenerCallbackExecutor, ProgressEvent.STARTED_EVENT_CODE);
            }

            // The Etag header contains a server-side MD5 of the object. If
            // we're downloading the whole object, by default we wrap the
            // stream in a validator that calculates an MD5 of the downloaded
            // bytes and complains if what we received doesn't match the Etag.
            if ( !skipContentMd5IntegrityCheck(getObjectRequest) ) {
                byte[] serverSideHash = null;
                String etag = s3Object.getObjectMetadata().getETag();
                if (etag != null && ServiceUtils.isMultipartUploadETag(etag) == false) {
                    serverSideHash = BinaryUtils.fromHex(s3Object.getObjectMetadata().getETag());
                    try {
                        // No content length check is performed when the
                        // MD5 check is enabled, since a correct MD5 check would
                        // imply a correct content length.
                        MessageDigest digest = MessageDigest.getInstance("MD5");
                        input = new DigestValidationInputStream(input, digest, serverSideHash);
                    } catch (NoSuchAlgorithmException e) {
                        log.warn("No MD5 digest algorithm available.  Unable to calculate "
                                    + "checksum and verify data integrity.", e);
                    }
                }
            } else {
                // Ensures the data received from S3 has the same length as the
                // expected content-length
                input = new LengthCheckInputStream(input,
                    s3Object.getObjectMetadata().getContentLength(), // expected length
                    INCLUDE_SKIPPED_BYTES); // bytes received from S3 are all included even if skipped
            }

            // Re-wrap within an S3ObjectInputStream. Explicitly do not collect
            // metrics here because we know we're ultimately wrapping another
            // S3ObjectInputStream which will take care of that.
            s3Object.setObjectContent(new S3ObjectInputStream(input, httpRequest, false));

            return s3Object;
        } catch (AmazonS3Exception ase) {
            /*
             * If the request failed because one of the specified constraints
             * was not met (ex: matching ETag, modified since date, etc.), then
             * return null, so that users don't have to wrap their code in
             * try/catch blocks and check for this status code if they want to
             * use constraints.
             */
            if (ase.getStatusCode() == 412 || ase.getStatusCode() == 304) {
                fireProgressEvent(progressListenerCallbackExecutor, ProgressEvent.CANCELED_EVENT_CODE);
                return null;
            }

            fireProgressEvent(progressListenerCallbackExecutor, ProgressEvent.FAILED_EVENT_CODE);

            throw ase;
        }
    }

    /* (non-Javadoc)
     * @see com.amazonaws.services.s3.AmazonS3#getObject(com.amazonaws.services.s3.model.GetObjectRequest, java.io.File)
     */
    public ObjectMetadata getObject(final GetObjectRequest getObjectRequest, File destinationFile)
            throws AmazonClientException, AmazonServiceException {
        assertParameterNotNull(destinationFile,
                "The destination file parameter must be specified when downloading an object directly to a file");

        S3Object s3Object = ServiceUtils.retryableDownloadS3ObjectToFile(destinationFile, new ServiceUtils.RetryableS3DownloadTask() {

            @Override
            public S3Object getS3ObjectStream() {
                return getObject(getObjectRequest);
            }

            @Override
            public boolean needIntegrityCheck() {
                return !skipContentMd5IntegrityCheck(getObjectRequest);
            }

        });
        // getObject can return null if constraints were specified but not met
        if (s3Object == null) return null;

        return s3Object.getObjectMetadata();
    }

    /**
     * Returns whether the specified request should skip MD5 check on the
     * requested object content.
     */
    private static boolean skipContentMd5IntegrityCheck(AmazonWebServiceRequest request) {
        if (System.getProperty("com.amazonaws.services.s3.disableGetObjectMD5Validation") != null)
            return true;

        if (request instanceof GetObjectRequest) {
            GetObjectRequest getObjectRequest = (GetObjectRequest)request;
            // Skip MD5 check for range get
            if (getObjectRequest.getRange() != null)
                return true;

            if (getObjectRequest.getSSECustomerKey() != null)
                return true;
        } else if (request instanceof PutObjectRequest) {
            PutObjectRequest putObjectRequest = (PutObjectRequest)request;
            return putObjectRequest.getSSECustomerKey() != null;
        } else if (request instanceof UploadPartRequest) {
            UploadPartRequest uploadPartRequest = (UploadPartRequest)request;
            return uploadPartRequest.getSSECustomerKey() != null;
        }

        return false;
    }

    /* (non-Javadoc)
     * @see com.amazonaws.services.s3.AmazonS3#deleteBucket(java.lang.String)
     */
    public void deleteBucket(String bucketName)
            throws AmazonClientException, AmazonServiceException {
        deleteBucket(new DeleteBucketRequest(bucketName));
    }

    /* (non-Javadoc)
     * @see com.amazonaws.services.s3.AmazonS3#deleteBucket(com.amazonaws.services.s3.model.DeleteBucketRequest)
     */
    public void deleteBucket(DeleteBucketRequest deleteBucketRequest)
            throws AmazonClientException, AmazonServiceException {
        assertParameterNotNull(deleteBucketRequest,
                "The DeleteBucketRequest parameter must be specified when deleting a bucket");

        String bucketName = deleteBucketRequest.getBucketName();
        assertParameterNotNull(bucketName,
                "The bucket name parameter must be specified when deleting a bucket");

        Request<DeleteBucketRequest> request = createRequest(bucketName, null, deleteBucketRequest, HttpMethodName.DELETE);
        invoke(request, voidResponseHandler, bucketName, null);
    }

    /* (non-Javadoc)
     * @see com.amazonaws.services.s3.AmazonS3#putObject(java.lang.String, java.lang.String, java.io.File)
     */
    public PutObjectResult putObject(String bucketName, String key, File file)
            throws AmazonClientException, AmazonServiceException {
        return putObject(new PutObjectRequest(bucketName, key, file)
            .withMetadata(new ObjectMetadata()));
    }

    /* (non-Javadoc)
     * @see com.amazonaws.services.s3.AmazonS3#putObject(java.lang.String, java.lang.String, java.io.InputStream, com.amazonaws.services.s3.model.S3ObjectMetadata)
     */
    public PutObjectResult putObject(String bucketName, String key, InputStream input, ObjectMetadata metadata)
            throws AmazonClientException, AmazonServiceException {
        return putObject(new PutObjectRequest(bucketName, key, input, metadata));
    }


    /* (non-Javadoc)
     * @see com.amazonaws.services.s3.AmazonS3#putObject(com.amazonaws.services.s3.model.PutObjectRequest)
     */
    public PutObjectResult putObject(PutObjectRequest putObjectRequest)
            throws AmazonClientException, AmazonServiceException {
        assertParameterNotNull(putObjectRequest, "The PutObjectRequest parameter must be specified when uploading an object");

        String bucketName = putObjectRequest.getBucketName();
        String key = putObjectRequest.getKey();
        ObjectMetadata metadata = putObjectRequest.getMetadata();
        InputStream input = putObjectRequest.getInputStream();

        /*
         * This is compatible with progress listener set by either the legacy
         * method PutObjectRequest#setProgressListener or the new method
         * PutObjectRequest#setGeneralProgressListener.
         */
        ProgressListener progressListener = putObjectRequest.getGeneralProgressListener();
        ProgressListenerCallbackExecutor progressListenerCallbackExecutor = ProgressListenerCallbackExecutor
                .wrapListener(progressListener);

        if (metadata == null) metadata = new ObjectMetadata();

        assertParameterNotNull(bucketName, "The bucket name parameter must be specified when uploading an object");
        assertParameterNotNull(key, "The key parameter must be specified when uploading an object");

        final boolean skipContentMd5Check = skipContentMd5IntegrityCheck(putObjectRequest);

        // If a file is specified for upload, we need to pull some additional
        // information from it to auto-configure a few options
        if (putObjectRequest.getFile() != null) {
            File file = putObjectRequest.getFile();
            // Always set the content length, even if it's already set
            metadata.setContentLength(file.length());

            // Only set the content type if it hasn't already been set
            if (metadata.getContentType() == null) {
                metadata.setContentType(Mimetypes.getInstance().getMimetype(file));
            }

<<<<<<< HEAD
            if (metadata.getContentMD5() != null) {
                FileInputStream fileInputStream = null;
                try {
                    fileInputStream = new FileInputStream(file);
                    byte[] md5Hash = Md5Utils.computeMD5Hash(fileInputStream);
                    metadata.setContentMD5(BinaryUtils.toBase64(md5Hash));
                } catch (Exception e) {
                    throw new AmazonClientException(
                            "Unable to calculate MD5 hash: " + e.getMessage(), e);
                } finally {
                    try {fileInputStream.close();} catch (Exception e) {}
=======
            if (!skipContentMd5Check) {
                try {
                    String contentMd5_b64 = Md5Utils.md5AsBase64(file);
                    metadata.setContentMD5(contentMd5_b64);
                } catch (Exception e) {
                    throw new AmazonClientException(
                            "Unable to calculate MD5 hash: " + e.getMessage(), e);
>>>>>>> f9d6352a
                }
            }

            try {
                input = new RepeatableFileInputStream(file);
            } catch (FileNotFoundException fnfe) {
                throw new AmazonClientException("Unable to find file to upload", fnfe);
            }
        }

        Request<PutObjectRequest> request = createRequest(bucketName, key, putObjectRequest, HttpMethodName.PUT);

        if ( putObjectRequest.getAccessControlList() != null) {
            addAclHeaders(request, putObjectRequest.getAccessControlList());
        } else if ( putObjectRequest.getCannedAcl() != null ) {
            request.addHeader(Headers.S3_CANNED_ACL, putObjectRequest.getCannedAcl().toString());
        }

        if (putObjectRequest.getStorageClass() != null) {
            request.addHeader(Headers.STORAGE_CLASS, putObjectRequest.getStorageClass());
        }

        if (putObjectRequest.getRedirectLocation() != null) {
            request.addHeader(Headers.REDIRECT_LOCATION, putObjectRequest.getRedirectLocation());
            if (input == null) {
                input = new ByteArrayInputStream(new byte[0]);
            }
        }

        // Populate the SSE-CPK parameters to the request header
        populateSseCpkRequestParameters(request, putObjectRequest.getSSECustomerKey());

        // Use internal interface to differentiate 0 from unset.
        final Long contentLength = (Long)metadata.getRawMetadataValue(Headers.CONTENT_LENGTH);
        if (contentLength == null) {
            /*
             * There's nothing we can do except for let the HTTP client buffer
             * the input stream contents if the caller doesn't tell us how much
             * data to expect in a stream since we have to explicitly tell
             * Amazon S3 how much we're sending before we start sending any of
             * it.
             */
            log.warn("No content length specified for stream data.  " +
                     "Stream contents will be buffered in memory and could result in " +
                     "out of memory errors.");
        } else {
            final long expectedLength = contentLength.longValue();
            if (expectedLength >= 0) {
                // Performs length check on the underlying data stream.
                // For S3 encryption client, the underlying data stream here
                // refers to the cipher-text data stream (ie not the underlying
                // plain-text data stream which in turn may have been wrapped
                // with it's own length check input stream.)
                @SuppressWarnings("resource")
                LengthCheckInputStream lcis = new LengthCheckInputStream(
                    input,
                    expectedLength, // expected data length to be uploaded
                    EXCLUDE_SKIPPED_BYTES);
                input = lcis;
            }
        }

        if (progressListenerCallbackExecutor != null) {
            input = new ProgressReportingInputStream(input, progressListenerCallbackExecutor);
            fireProgressEvent(progressListenerCallbackExecutor, ProgressEvent.STARTED_EVENT_CODE);
        }

        if (!input.markSupported()) {
            int streamBufferSize = Constants.DEFAULT_STREAM_BUFFER_SIZE;
            String bufferSizeOverride = System.getProperty("com.amazonaws.sdk.s3.defaultStreamBufferSize");
            if (bufferSizeOverride != null) {
                try {
                    streamBufferSize = Integer.parseInt(bufferSizeOverride);
                } catch (Exception e) {
                    log.warn("Unable to parse buffer size override from value: " + bufferSizeOverride);
                }
            }

            input = new RepeatableInputStream(input, streamBufferSize);
        }

        MD5DigestCalculatingInputStream md5DigestStream = null;
        if (metadata.getContentMD5() == null
                && !skipContentMd5Check ) {
            /*
             * If the user hasn't set the content MD5, then we don't want to
             * buffer the whole stream in memory just to calculate it. Instead,
             * we can calculate it on the fly and validate it with the returned
             * ETag from the object upload.
             */
            try {
                md5DigestStream = new MD5DigestCalculatingInputStream(input);
                input = md5DigestStream;
            } catch (NoSuchAlgorithmException e) {
                log.warn("No MD5 digest algorithm available.  Unable to calculate " +
                         "checksum and verify data integrity.", e);
            }
        }

        if (metadata.getContentType() == null) {
            /*
             * Default to the "application/octet-stream" if the user hasn't
             * specified a content type.
             */
            metadata.setContentType(Mimetypes.MIMETYPE_OCTET_STREAM);
        }

        populateRequestMetadata(request, metadata);
        request.setContent(input);

        ObjectMetadata returnedMetadata = null;
        try {
            returnedMetadata = invoke(request, new S3MetadataResponseHandler(), bucketName, key);
        } catch (AmazonClientException ace) {
            fireProgressEvent(progressListenerCallbackExecutor, ProgressEvent.FAILED_EVENT_CODE);
            throw ace;
        } finally {
            try {
                input.close();
            } catch (AbortedException ignore) {
            } catch (Exception e) {
                log.debug("Unable to cleanly close input stream: " + e.getMessage(), e);
            }
        }

        String contentMd5 = metadata.getContentMD5();
        if (md5DigestStream != null) {
            contentMd5 = BinaryUtils.toBase64(md5DigestStream.getMd5Digest());
        }

        if (returnedMetadata != null && contentMd5 != null && !skipContentMd5Check) {
            byte[] clientSideHash = BinaryUtils.fromBase64(contentMd5);
            byte[] serverSideHash = BinaryUtils.fromHex(returnedMetadata.getETag());

            if (!Arrays.equals(clientSideHash, serverSideHash)) {
                fireProgressEvent(progressListenerCallbackExecutor, ProgressEvent.FAILED_EVENT_CODE);

                throw new AmazonClientException("Unable to verify integrity of data upload.  " +
                        "Client calculated content hash didn't match hash calculated by Amazon S3.  " +
                        "You may need to delete the data stored in Amazon S3.");
            }
        }

        fireProgressEvent(progressListenerCallbackExecutor, ProgressEvent.COMPLETED_EVENT_CODE);

        PutObjectResult result = new PutObjectResult();
        result.setETag(returnedMetadata.getETag());
        result.setVersionId(returnedMetadata.getVersionId());
        result.setSSEAlgorithm(returnedMetadata.getSSEAlgorithm());
        result.setSSECustomerAlgorithm(returnedMetadata.getSSECustomerAlgorithm());
        result.setSSECustomerKeyMd5(returnedMetadata.getSSECustomerKeyMd5());
        result.setExpirationTime(returnedMetadata.getExpirationTime());
        result.setExpirationTimeRuleId(returnedMetadata.getExpirationTimeRuleId());
        result.setContentMd5(contentMd5);

        return result;
    }

    /**
     * Sets the acccess control headers for the request given.
     */
    private static void addAclHeaders(Request<? extends AmazonWebServiceRequest> request, AccessControlList acl) {
        Set<Grant> grants = acl.getGrants();
        Map<Permission, Collection<Grantee>> grantsByPermission = new HashMap<Permission, Collection<Grantee>>();
        for ( Grant grant : grants ) {
            if ( !grantsByPermission.containsKey(grant.getPermission()) ) {
                grantsByPermission.put(grant.getPermission(), new LinkedList<Grantee>());
            }
            grantsByPermission.get(grant.getPermission()).add(grant.getGrantee());
        }
        for ( Permission permission : Permission.values() ) {
            if ( grantsByPermission.containsKey(permission) ) {
                Collection<Grantee> grantees = grantsByPermission.get(permission);
                boolean seenOne = false;
                StringBuilder granteeString = new StringBuilder();
                for ( Grantee grantee : grantees ) {
                    if ( !seenOne )
                        seenOne = true;
                    else
                        granteeString.append(", ");
                    granteeString.append(grantee.getTypeIdentifier()).append("=").append("\"")
                            .append(grantee.getIdentifier()).append("\"");
                }
                request.addHeader(permission.getHeaderName(), granteeString.toString());
            }
        }
    }

    /* (non-Javadoc)
     * @see com.amazonaws.services.s3.AmazonS3#copyObject(java.lang.String, java.lang.String, java.lang.String, java.lang.String)
     */
    public CopyObjectResult copyObject(String sourceBucketName, String sourceKey,
                                       String destinationBucketName, String destinationKey)
            throws AmazonClientException, AmazonServiceException {
        return copyObject(new CopyObjectRequest(sourceBucketName, sourceKey,
                                                destinationBucketName, destinationKey));
    }

    /* (non-Javadoc)
     * @see com.amazonaws.services.s3.AmazonS3#copyObject(com.amazonaws.services.s3.model.CopyObjectRequest)
     */
    public CopyObjectResult copyObject(CopyObjectRequest copyObjectRequest)
            throws AmazonClientException, AmazonServiceException {
        assertParameterNotNull(copyObjectRequest.getSourceBucketName(),
                "The source bucket name must be specified when copying an object");
        assertParameterNotNull(copyObjectRequest.getSourceKey(),
                "The source object key must be specified when copying an object");
        assertParameterNotNull(copyObjectRequest.getDestinationBucketName(),
                "The destination bucket name must be specified when copying an object");
        assertParameterNotNull(copyObjectRequest.getDestinationKey(),
                "The destination object key must be specified when copying an object");

        String destinationKey = copyObjectRequest.getDestinationKey();
        String destinationBucketName = copyObjectRequest.getDestinationBucketName();

        Request<CopyObjectRequest> request = createRequest(destinationBucketName, destinationKey, copyObjectRequest, HttpMethodName.PUT);

        populateRequestWithCopyObjectParameters(request, copyObjectRequest);
        /*
         * We can't send a non-zero length Content-Length header if the user
         * specified it, otherwise it messes up the HTTP connection when the
         * remote server thinks there's more data to pull.
         */
        setZeroContentLength(request);
        CopyObjectResultHandler copyObjectResultHandler = null;
        try {
            @SuppressWarnings("unchecked")
            ResponseHeaderHandlerChain<CopyObjectResultHandler> handler = new ResponseHeaderHandlerChain<CopyObjectResultHandler>(
                    // xml payload unmarshaller
                    new Unmarshallers.CopyObjectUnmarshaller(),
                    // header handlers
                    new ServerSideEncryptionHeaderHandler<CopyObjectResultHandler>(),
                    new S3VersionHeaderHandler(),
                    new ObjectExpirationHeaderHandler<CopyObjectResultHandler>());
            copyObjectResultHandler = invoke(request, handler, destinationBucketName, destinationKey);
        } catch (AmazonS3Exception ase) {
            /*
             * If the request failed because one of the specified constraints
             * was not met (ex: matching ETag, modified since date, etc.), then
             * return null, so that users don't have to wrap their code in
             * try/catch blocks and check for this status code if they want to
             * use constraints.
             */
            if (ase.getStatusCode() == Constants.FAILED_PRECONDITION_STATUS_CODE) {
               return null;
            }

            throw ase;
        }

        /*
         * CopyObject has two failure modes:
         *  1 - An HTTP error code is returned and the error is processed like any
         *      other error response.
         *  2 - An HTTP 200 OK code is returned, but the response content contains
         *      an XML error response.
         *
         * This makes it very difficult for the client runtime to cleanly detect
         * this case and handle it like any other error response.  We could
         * extend the runtime to have a more flexible/customizable definition of
         * success/error (per request), but it's probably overkill for this
         * one special case.
         */
        if (copyObjectResultHandler.getErrorCode() != null) {
            String errorCode = copyObjectResultHandler.getErrorCode();
            String errorMessage = copyObjectResultHandler.getErrorMessage();
            String requestId = copyObjectResultHandler.getErrorRequestId();
            String hostId = copyObjectResultHandler.getErrorHostId();

            AmazonS3Exception ase = new AmazonS3Exception(errorMessage);
            ase.setErrorCode(errorCode);
            ase.setErrorType(ErrorType.Service);
            ase.setRequestId(requestId);
            ase.setExtendedRequestId(hostId);
            ase.setServiceName(request.getServiceName());
            ase.setStatusCode(200);

            throw ase;
        }

        // TODO: Might be nice to create this in our custom S3VersionHeaderHandler
        CopyObjectResult copyObjectResult = new CopyObjectResult();
        copyObjectResult.setETag(copyObjectResultHandler.getETag());
        copyObjectResult.setLastModifiedDate(copyObjectResultHandler.getLastModified());
        copyObjectResult.setVersionId(copyObjectResultHandler.getVersionId());
        copyObjectResult.setSSEAlgorithm(copyObjectResultHandler.getSSEAlgorithm());
        copyObjectResult.setSSECustomerAlgorithm(copyObjectResultHandler.getSSECustomerAlgorithm());
        copyObjectResult.setSSECustomerKeyMd5(copyObjectResultHandler.getSSECustomerKeyMd5());
        copyObjectResult.setExpirationTime(copyObjectResultHandler.getExpirationTime());
        copyObjectResult.setExpirationTimeRuleId(copyObjectResultHandler.getExpirationTimeRuleId());

        return copyObjectResult;
    }

    /**
     * Copies a source object to a part of a multipart upload.
     *
     * To copy an object, the caller's account must have read access to the source object and
     * write access to the destination bucket.
     * </p>
     * <p>
     * If constraints are specified in the <code>CopyPartRequest</code>
     * (e.g.
     * {@link CopyPartRequest#setMatchingETagConstraints(List)})
     * and are not satisfied when Amazon S3 receives the
     * request, this method returns <code>null</code>.
     * This method returns a non-null result under all other
     * circumstances.
     * </p>
     *
     * @param copyPartRequest
     *            The request object containing all the options for copying an
     *            Amazon S3 object.
     *
     * @return A {@link CopyPartResult} object containing the information
     *         returned by Amazon S3 about the newly created object, or <code>null</code> if
     *         constraints were specified that weren't met when Amazon S3 attempted
     *         to copy the object.
     *
     * @throws AmazonClientException
     *             If any errors are encountered in the client while making the
     *             request or handling the response.
     * @throws AmazonServiceException
     *             If any errors occurred in Amazon S3 while processing the
     *             request.
     *
     * @see AmazonS3#copyObject(CopyObjectRequest)
     * @see AmazonS3#initiateMultipartUpload(InitiateMultipartUploadRequest)
     */
    public CopyPartResult copyPart(CopyPartRequest copyPartRequest) {
        assertParameterNotNull(copyPartRequest.getSourceBucketName(),
                "The source bucket name must be specified when copying a part");
        assertParameterNotNull(copyPartRequest.getSourceKey(),
                "The source object key must be specified when copying a part");
        assertParameterNotNull(copyPartRequest.getDestinationBucketName(),
                "The destination bucket name must be specified when copying a part");
        assertParameterNotNull(copyPartRequest.getUploadId(),
                "The upload id must be specified when copying a part");
        assertParameterNotNull(copyPartRequest.getDestinationKey(),
                "The destination object key must be specified when copying a part");
        assertParameterNotNull(copyPartRequest.getPartNumber(),
                "The part number must be specified when copying a part");

        String destinationKey = copyPartRequest.getDestinationKey();
        String destinationBucketName = copyPartRequest.getDestinationBucketName();

        Request<CopyPartRequest> request = createRequest(destinationBucketName, destinationKey, copyPartRequest,
                HttpMethodName.PUT);

        populateRequestWithCopyPartParameters(request, copyPartRequest);

        request.addParameter("uploadId", copyPartRequest.getUploadId());
        request.addParameter("partNumber", Integer.toString(copyPartRequest.getPartNumber()));

        /*
         * We can't send a non-zero length Content-Length header if the user
         * specified it, otherwise it messes up the HTTP connection when the
         * remote server thinks there's more data to pull.
         */
        setZeroContentLength(request);
        CopyObjectResultHandler copyObjectResultHandler = null;
        try {
            @SuppressWarnings("unchecked")
            ResponseHeaderHandlerChain<CopyObjectResultHandler> handler = new ResponseHeaderHandlerChain<CopyObjectResultHandler>(
                    // xml payload unmarshaller
                    new Unmarshallers.CopyObjectUnmarshaller(),
                    // header handlers
                    new ServerSideEncryptionHeaderHandler<CopyObjectResultHandler>(),
                    new S3VersionHeaderHandler());
            copyObjectResultHandler = invoke(request, handler, destinationBucketName, destinationKey);
        } catch ( AmazonS3Exception ase ) {
            /*
             * If the request failed because one of the specified constraints
             * was not met (ex: matching ETag, modified since date, etc.), then
             * return null, so that users don't have to wrap their code in
             * try/catch blocks and check for this status code if they want to
             * use constraints.
             */
            if ( ase.getStatusCode() == Constants.FAILED_PRECONDITION_STATUS_CODE ) {
                return null;
            }

            throw ase;
        }

        /*
         * CopyPart has two failure modes: 1 - An HTTP error code is returned
         * and the error is processed like any other error response. 2 - An HTTP
         * 200 OK code is returned, but the response content contains an XML
         * error response.
         *
         * This makes it very difficult for the client runtime to cleanly detect
         * this case and handle it like any other error response. We could
         * extend the runtime to have a more flexible/customizable definition of
         * success/error (per request), but it's probably overkill for this one
         * special case.
         */
        if ( copyObjectResultHandler.getErrorCode() != null ) {
            String errorCode = copyObjectResultHandler.getErrorCode();
            String errorMessage = copyObjectResultHandler.getErrorMessage();
            String requestId = copyObjectResultHandler.getErrorRequestId();
            String hostId = copyObjectResultHandler.getErrorHostId();

            AmazonS3Exception ase = new AmazonS3Exception(errorMessage);
            ase.setErrorCode(errorCode);
            ase.setErrorType(ErrorType.Service);
            ase.setRequestId(requestId);
            ase.setExtendedRequestId(hostId);
            ase.setServiceName(request.getServiceName());
            ase.setStatusCode(200);

            throw ase;
        }

        CopyPartResult copyPartResult = new CopyPartResult();
        copyPartResult.setETag(copyObjectResultHandler.getETag());
        copyPartResult.setPartNumber(copyPartRequest.getPartNumber());
        copyPartResult.setLastModifiedDate(copyObjectResultHandler.getLastModified());
        copyPartResult.setVersionId(copyObjectResultHandler.getVersionId());
        copyPartResult.setSSEAlgorithm(copyObjectResultHandler.getSSEAlgorithm());
        copyPartResult.setSSECustomerAlgorithm(copyObjectResultHandler.getSSECustomerAlgorithm());
        copyPartResult.setSSECustomerKeyMd5(copyObjectResultHandler.getSSECustomerKeyMd5());

        return copyPartResult;
    }

    /* (non-Javadoc)
     * @see com.amazonaws.services.s3.AmazonS3#deleteObject(java.lang.String, java.lang.String)
     */
    public void deleteObject(String bucketName, String key)
            throws AmazonClientException, AmazonServiceException {
        deleteObject(new DeleteObjectRequest(bucketName, key));
    }

    /* (non-Javadoc)
     * @see com.amazonaws.services.s3.AmazonS3#deleteObject(com.amazonaws.services.s3.DeleteObjectRequest)
     */
    public void deleteObject(DeleteObjectRequest deleteObjectRequest)
            throws AmazonClientException, AmazonServiceException {
        assertParameterNotNull(deleteObjectRequest,
            "The delete object request must be specified when deleting an object");

        assertParameterNotNull(deleteObjectRequest.getBucketName(), "The bucket name must be specified when deleting an object");
        assertParameterNotNull(deleteObjectRequest.getKey(), "The key must be specified when deleting an object");

        Request<DeleteObjectRequest> request = createRequest(deleteObjectRequest.getBucketName(), deleteObjectRequest.getKey(), deleteObjectRequest, HttpMethodName.DELETE);
        invoke(request, voidResponseHandler, deleteObjectRequest.getBucketName(), deleteObjectRequest.getKey());
    }

    /* (non-Javadoc)
     * @see com.amazonaws.services.s3.AmazonS3#deleteObjects(com.amazonaws.services.s3.model.DeleteObjectsRequest)
     */
    public DeleteObjectsResult deleteObjects(DeleteObjectsRequest deleteObjectsRequest) {
        Request<DeleteObjectsRequest> request = createRequest(deleteObjectsRequest.getBucketName(), null, deleteObjectsRequest, HttpMethodName.POST);
        request.addParameter("delete", null);

        if ( deleteObjectsRequest.getMfa() != null ) {
            populateRequestWithMfaDetails(request, deleteObjectsRequest.getMfa());
        }

        byte[] content = new MultiObjectDeleteXmlFactory().convertToXmlByteArray(deleteObjectsRequest);
        request.addHeader("Content-Length", String.valueOf(content.length));
        request.addHeader("Content-Type", "application/xml");
        request.setContent(new ByteArrayInputStream(content));
        try {
            byte[] md5 = Md5Utils.computeMD5Hash(content);
            String md5Base64 = BinaryUtils.toBase64(md5);
            request.addHeader("Content-MD5", md5Base64);
        } catch ( Exception e ) {
            throw new AmazonClientException("Couldn't compute md5 sum", e);
        }

        DeleteObjectsResponse response = invoke(request, new Unmarshallers.DeleteObjectsResultUnmarshaller(), deleteObjectsRequest.getBucketName(), null);

        /*
         * If the result was only partially successful, throw an exception
         */
        if ( !response.getErrors().isEmpty() ) {
            throw new MultiObjectDeleteException(response.getErrors(), response.getDeletedObjects());
        }

        return new DeleteObjectsResult(response.getDeletedObjects());
    }

    /* (non-Javadoc)
     * @see com.amazonaws.services.s3.AmazonS3#deleteObjectVersion(java.lang.String, java.lang.String, java.lang.String)
     */
    public void deleteVersion(String bucketName, String key, String versionId)
            throws AmazonClientException, AmazonServiceException {
        deleteVersion(new DeleteVersionRequest(bucketName, key, versionId));
    }

    /* (non-Javadoc)
     * @see com.amazonaws.services.s3.AmazonS3#deleteVersion(com.amazonaws.services.s3.model.DeleteVersionRequest)
     */
    public void deleteVersion(DeleteVersionRequest deleteVersionRequest)
            throws AmazonClientException, AmazonServiceException {
        assertParameterNotNull(deleteVersionRequest,
            "The delete version request object must be specified when deleting a version");

        String bucketName = deleteVersionRequest.getBucketName();
        String key = deleteVersionRequest.getKey();
        String versionId = deleteVersionRequest.getVersionId();

        assertParameterNotNull(bucketName, "The bucket name must be specified when deleting a version");
        assertParameterNotNull(key, "The key must be specified when deleting a version");
        assertParameterNotNull(versionId, "The version ID must be specified when deleting a version");

        Request<DeleteVersionRequest> request = createRequest(bucketName, key, deleteVersionRequest, HttpMethodName.DELETE);
        if (versionId != null) request.addParameter("versionId", versionId);

        if (deleteVersionRequest.getMfa() != null) {
            populateRequestWithMfaDetails(request, deleteVersionRequest.getMfa());
        }

        invoke(request, voidResponseHandler, bucketName, key);
    }

    /* (non-Javadoc)
     * @see com.amazonaws.services.s3.AmazonS3#setBucketVersioningConfiguration(com.amazonaws.services.s3.model.SetBucketVersioningConfigurationRequest)
     */
    public void setBucketVersioningConfiguration(SetBucketVersioningConfigurationRequest setBucketVersioningConfigurationRequest)
        throws AmazonClientException, AmazonServiceException {
        assertParameterNotNull(setBucketVersioningConfigurationRequest,
            "The SetBucketVersioningConfigurationRequest object must be specified when setting versioning configuration");

        String bucketName = setBucketVersioningConfigurationRequest.getBucketName();
        BucketVersioningConfiguration versioningConfiguration = setBucketVersioningConfigurationRequest.getVersioningConfiguration();

        assertParameterNotNull(bucketName,
            "The bucket name parameter must be specified when setting versioning configuration");
        assertParameterNotNull(versioningConfiguration,
            "The bucket versioning parameter must be specified when setting versioning configuration");
        if (versioningConfiguration.isMfaDeleteEnabled() != null) {
            assertParameterNotNull(setBucketVersioningConfigurationRequest.getMfa(),
                "The MFA parameter must be specified when changing MFA Delete status in the versioning configuration");
        }

        Request<SetBucketVersioningConfigurationRequest> request = createRequest(bucketName, null, setBucketVersioningConfigurationRequest, HttpMethodName.PUT);
        request.addParameter("versioning", null);

        if (versioningConfiguration.isMfaDeleteEnabled() != null) {
            if (setBucketVersioningConfigurationRequest.getMfa() != null) {
                populateRequestWithMfaDetails(request, setBucketVersioningConfigurationRequest.getMfa());
            }
        }

        byte[] bytes = bucketConfigurationXmlFactory.convertToXmlByteArray(versioningConfiguration);
        request.setContent(new ByteArrayInputStream(bytes));

        invoke(request, voidResponseHandler, bucketName, null);
    }

    /* (non-Javadoc)
     * @see com.amazonaws.services.s3.AmazonS3#getBucketVersioningConfiguration(java.lang.String)
     */
    public BucketVersioningConfiguration getBucketVersioningConfiguration(String bucketName)
            throws AmazonClientException, AmazonServiceException {
        assertParameterNotNull(bucketName,
                "The bucket name parameter must be specified when querying versioning configuration");

        Request<GenericBucketRequest> request = createRequest(bucketName, null, new GenericBucketRequest(bucketName), HttpMethodName.GET);
        request.addParameter("versioning", null);

        return invoke(request, new Unmarshallers.BucketVersioningConfigurationUnmarshaller(), bucketName, null);
    }

    /* (non-Javadoc)
     * @see com.amazonaws.services.s3.AmazonS3#getBucketWebsiteConfiguration(java.lang.String)
     */
    public BucketWebsiteConfiguration getBucketWebsiteConfiguration(String bucketName)
            throws AmazonClientException, AmazonServiceException {
        return getBucketWebsiteConfiguration(new GetBucketWebsiteConfigurationRequest(bucketName));
    }

    /* (non-Javadoc)
     * @see com.amazonaws.services.s3.AmazonS3#getBucketWebsiteConfiguration(com.amazonaws.services.s3.model.GetBucketWebsiteConfigurationRequest)
     */
    public BucketWebsiteConfiguration getBucketWebsiteConfiguration(GetBucketWebsiteConfigurationRequest getBucketWebsiteConfigurationRequest)
            throws AmazonClientException, AmazonServiceException {
        String bucketName = getBucketWebsiteConfigurationRequest.getBucketName();

        assertParameterNotNull(bucketName,
            "The bucket name parameter must be specified when requesting a bucket's website configuration");

        Request<GetBucketWebsiteConfigurationRequest> request = createRequest(bucketName, null, getBucketWebsiteConfigurationRequest, HttpMethodName.GET);
        request.addParameter("website", null);
        request.addHeader("Content-Type", "application/xml");

        try {
            return invoke(request, new Unmarshallers.BucketWebsiteConfigurationUnmarshaller(), bucketName, null);
        } catch (AmazonServiceException ase) {
            if (ase.getStatusCode() == 404) return null;
            throw ase;
        }
    }

    /* (non-Javadoc)
     * @see com.amazonaws.services.s3.AmazonS3#getBucketLifecycleConfiguration(java.lang.String)
     */
    public BucketLifecycleConfiguration getBucketLifecycleConfiguration(String bucketName) {
        Request<GenericBucketRequest> request = createRequest(bucketName, null, new GenericBucketRequest(bucketName), HttpMethodName.GET);
        request.addParameter("lifecycle", null);

        try {
            return invoke(request, new Unmarshallers.BucketLifecycleConfigurationUnmarshaller(), bucketName, null);
        } catch (AmazonServiceException ase) {
            switch (ase.getStatusCode()) {
            case 404:
                return null;
            default:
                throw ase;
            }
        }
    }

    /* (non-Javadoc)
     * @see com.amazonaws.services.s3.AmazonS3#setBucketLifecycleConfiguration(java.lang.String, com.amazonaws.services.s3.model.BucketLifecycleConfiguration)
     */
    public void setBucketLifecycleConfiguration(String bucketName, BucketLifecycleConfiguration bucketLifecycleConfiguration) {
        setBucketLifecycleConfiguration(new SetBucketLifecycleConfigurationRequest(bucketName, bucketLifecycleConfiguration));
    }

    /* (non-Javadoc)
     * @see com.amazonaws.services.s3.AmazonS3#setBucketLifecycleConfiguration(com.amazonaws.services.s3.model.SetBucketLifecycleConfigurationRequest)
     */
    public void setBucketLifecycleConfiguration(
            SetBucketLifecycleConfigurationRequest setBucketLifecycleConfigurationRequest) {
        assertParameterNotNull(setBucketLifecycleConfigurationRequest,
                "The set bucket lifecycle configuration request object must be specified.");

        String bucketName = setBucketLifecycleConfigurationRequest.getBucketName();
        BucketLifecycleConfiguration bucketLifecycleConfiguration = setBucketLifecycleConfigurationRequest.getLifecycleConfiguration();

        assertParameterNotNull(bucketName,
                "The bucket name parameter must be specified when setting bucket lifecycle configuration.");
        assertParameterNotNull(bucketLifecycleConfiguration,
                "The lifecycle configuration parameter must be specified when setting bucket lifecycle configuration.");

        Request<SetBucketLifecycleConfigurationRequest> request = createRequest(bucketName, null, setBucketLifecycleConfigurationRequest, HttpMethodName.PUT);
        request.addParameter("lifecycle", null);

        byte[] content = new BucketConfigurationXmlFactory().convertToXmlByteArray(bucketLifecycleConfiguration);
        request.addHeader("Content-Length", String.valueOf(content.length));
        request.addHeader("Content-Type", "application/xml");
        request.setContent(new ByteArrayInputStream(content));
        try {
            byte[] md5 = Md5Utils.computeMD5Hash(content);
            String md5Base64 = BinaryUtils.toBase64(md5);
            request.addHeader("Content-MD5", md5Base64);
        } catch ( Exception e ) {
            throw new AmazonClientException("Couldn't compute md5 sum", e);
        }

        invoke(request, voidResponseHandler, bucketName, null);
    }

    /* (non-Javadoc)
     * @see com.amazonaws.services.s3.AmazonS3#deleteBucketLifecycleConfiguration(java.lang.String)
     */
    public void deleteBucketLifecycleConfiguration(String bucketName) {
        deleteBucketLifecycleConfiguration(new DeleteBucketLifecycleConfigurationRequest(bucketName));
    }

    /* (non-Javadoc)
     * @see com.amazonaws.services.s3.AmazonS3#deleteBucketLifecycleConfiguration(com.amazonaws.services.s3.model.DeleteBucketLifecycleConfigurationRequest)
     */
    public void deleteBucketLifecycleConfiguration(
            DeleteBucketLifecycleConfigurationRequest deleteBucketLifecycleConfigurationRequest) {
        assertParameterNotNull(deleteBucketLifecycleConfigurationRequest,
                "The delete bucket lifecycle configuration request object must be specified.");

        String bucketName = deleteBucketLifecycleConfigurationRequest.getBucketName();
        assertParameterNotNull(bucketName,
                "The bucket name parameter must be specified when deleting bucket lifecycle configuration.");

        Request<DeleteBucketLifecycleConfigurationRequest> request = createRequest(bucketName, null, deleteBucketLifecycleConfigurationRequest, HttpMethodName.DELETE);
        request.addParameter("lifecycle", null);

        invoke(request, voidResponseHandler, bucketName, null);
    }

    /* (non-Javadoc)
     * @see com.amazonaws.services.s3.AmazonS3#getBucketCrossOriginConfiguration(java.lang.String)
     */
    public BucketCrossOriginConfiguration getBucketCrossOriginConfiguration(String bucketName) {
        Request<GenericBucketRequest> request = createRequest(bucketName, null, new GenericBucketRequest(bucketName), HttpMethodName.GET);
        request.addParameter("cors", null);

        try {
            return invoke(request, new Unmarshallers.BucketCrossOriginConfigurationUnmarshaller(), bucketName, null);
        } catch (AmazonServiceException ase) {
            switch (ase.getStatusCode()) {
            case 404:
                return null;
            default:
                throw ase;
            }
        }
    }

    /* (non-Javadoc)
     * @see com.amazonaws.services.s3.AmazonS3#setBucketCrossOriginConfiguration(java.lang.String, com.amazonaws.services.s3.model.BucketCrossOriginConfiguration)
     */
    public void setBucketCrossOriginConfiguration(String bucketName, BucketCrossOriginConfiguration bucketCrossOriginConfiguration) {
        setBucketCrossOriginConfiguration(new SetBucketCrossOriginConfigurationRequest(bucketName, bucketCrossOriginConfiguration));
    }

    /* (non-Javadoc)
     * @see com.amazonaws.services.s3.AmazonS3#setBucketCrossOriginConfiguration(com.amazonaws.services.s3.model.SetBucketCrossOriginConfigurationRequest)
     */
    public void setBucketCrossOriginConfiguration(
            SetBucketCrossOriginConfigurationRequest setBucketCrossOriginConfigurationRequest) {
        assertParameterNotNull(setBucketCrossOriginConfigurationRequest,
                "The set bucket cross origin configuration request object must be specified.");

        String bucketName = setBucketCrossOriginConfigurationRequest.getBucketName();
        BucketCrossOriginConfiguration bucketCrossOriginConfiguration = setBucketCrossOriginConfigurationRequest.getCrossOriginConfiguration();

        assertParameterNotNull(bucketName,
                "The bucket name parameter must be specified when setting bucket cross origin configuration.");
        assertParameterNotNull(bucketCrossOriginConfiguration,
                "The cross origin configuration parameter must be specified when setting bucket cross origin configuration.");

        Request<SetBucketCrossOriginConfigurationRequest> request = createRequest(bucketName, null, setBucketCrossOriginConfigurationRequest, HttpMethodName.PUT);
        request.addParameter("cors", null);

        byte[] content = new BucketConfigurationXmlFactory().convertToXmlByteArray(bucketCrossOriginConfiguration);
        request.addHeader("Content-Length", String.valueOf(content.length));
        request.addHeader("Content-Type", "application/xml");
        request.setContent(new ByteArrayInputStream(content));
        try {
            byte[] md5 = Md5Utils.computeMD5Hash(content);
            String md5Base64 = BinaryUtils.toBase64(md5);
            request.addHeader("Content-MD5", md5Base64);
        } catch ( Exception e ) {
            throw new AmazonClientException("Couldn't compute md5 sum", e);
        }

        invoke(request, voidResponseHandler, bucketName, null);
    }

    /* (non-Javadoc)
     * @see com.amazonaws.services.s3.AmazonS3#deleteBucketCrossOriginConfiguration(java.lang.String)
     */
    public void deleteBucketCrossOriginConfiguration(String bucketName) {
        deleteBucketCrossOriginConfiguration(new DeleteBucketCrossOriginConfigurationRequest(bucketName));
      }

    /* (non-Javadoc)
     * @see com.amazonaws.services.s3.AmazonS3#deleteBucketCrossOriginConfiguration(com.amazonaws.services.s3.model.DeleteBucketCrossOriginConfigurationRequest)
     */
    public void deleteBucketCrossOriginConfiguration(
            DeleteBucketCrossOriginConfigurationRequest deleteBucketCrossOriginConfigurationRequest) {
        assertParameterNotNull(deleteBucketCrossOriginConfigurationRequest,
                "The delete bucket cross origin configuration request object must be specified.");

        String bucketName = deleteBucketCrossOriginConfigurationRequest.getBucketName();
        assertParameterNotNull(bucketName,
                "The bucket name parameter must be specified when deleting bucket cross origin configuration.");

        Request<DeleteBucketCrossOriginConfigurationRequest> request = createRequest(bucketName, null, deleteBucketCrossOriginConfigurationRequest, HttpMethodName.DELETE);
        request.addParameter("cors", null);
        invoke(request, voidResponseHandler, bucketName, null);
    }

    /* (non-Javadoc)
     * @see com.amazonaws.services.s3.AmazonS3#getBucketTaggingConfiguration(java.lang.String)
     */
    public BucketTaggingConfiguration getBucketTaggingConfiguration(String bucketName) {
        Request<GenericBucketRequest> request = createRequest(bucketName, null, new GenericBucketRequest(bucketName), HttpMethodName.GET);
        request.addParameter("tagging", null);

        try {
            return invoke(request, new Unmarshallers.BucketTaggingConfigurationUnmarshaller(), bucketName, null);
        } catch (AmazonServiceException ase) {
            switch (ase.getStatusCode()) {
            case 404:
                return null;
            default:
                throw ase;
            }
        }
    }

    /* (non-Javadoc)
     * @see com.amazonaws.services.s3.AmazonS3#setBucketTaggingConfiguration(java.lang.String, com.amazonaws.services.s3.model.BucketLifecycleConfiguration)
     */
    public void setBucketTaggingConfiguration(String bucketName, BucketTaggingConfiguration bucketTaggingConfiguration) {
        setBucketTaggingConfiguration(new SetBucketTaggingConfigurationRequest(bucketName, bucketTaggingConfiguration));
    }

    /* (non-Javadoc)
     * @see com.amazonaws.services.s3.AmazonS3#setBucketTaggingConfiguration(com.amazonaws.services.s3.model.SetBucketTaggingConfigurationRequest)
     */
    public void setBucketTaggingConfiguration(
            SetBucketTaggingConfigurationRequest setBucketTaggingConfigurationRequest) {
        assertParameterNotNull(setBucketTaggingConfigurationRequest,
                "The set bucket tagging configuration request object must be specified.");

        String bucketName = setBucketTaggingConfigurationRequest.getBucketName();
        BucketTaggingConfiguration bucketTaggingConfiguration = setBucketTaggingConfigurationRequest.getTaggingConfiguration();

        assertParameterNotNull(bucketName,
                "The bucket name parameter must be specified when setting bucket tagging configuration.");
        assertParameterNotNull(bucketTaggingConfiguration,
                "The tagging configuration parameter must be specified when setting bucket tagging configuration.");

        Request<SetBucketTaggingConfigurationRequest> request = createRequest(bucketName, null, setBucketTaggingConfigurationRequest, HttpMethodName.PUT);
        request.addParameter("tagging", null);

        byte[] content = new BucketConfigurationXmlFactory().convertToXmlByteArray(bucketTaggingConfiguration);
        request.addHeader("Content-Length", String.valueOf(content.length));
        request.addHeader("Content-Type", "application/xml");
        request.setContent(new ByteArrayInputStream(content));
        try {
            byte[] md5 = Md5Utils.computeMD5Hash(content);
            String md5Base64 = BinaryUtils.toBase64(md5);
            request.addHeader("Content-MD5", md5Base64);
        } catch ( Exception e ) {
            throw new AmazonClientException("Couldn't compute md5 sum", e);
        }

        invoke(request, voidResponseHandler, bucketName, null);
    }

    /* (non-Javadoc)
     * @see com.amazonaws.services.s3.AmazonS3#deleteBucketTaggingConfiguration(java.lang.String)
     */
    public void deleteBucketTaggingConfiguration(String bucketName) {
        deleteBucketTaggingConfiguration(new DeleteBucketTaggingConfigurationRequest(bucketName));
    }


    /* (non-Javadoc)
     * @see com.amazonaws.services.s3.AmazonS3#deleteBucketTaggingConfiguration(com.amazonaws.services.s3.model.DeleteBucketTaggingConfigurationRequest)
     */
    public void deleteBucketTaggingConfiguration(
            DeleteBucketTaggingConfigurationRequest deleteBucketTaggingConfigurationRequest) {
        assertParameterNotNull(deleteBucketTaggingConfigurationRequest,
                "The delete bucket tagging configuration request object must be specified.");

        String bucketName = deleteBucketTaggingConfigurationRequest.getBucketName();
        assertParameterNotNull(bucketName,
                "The bucket name parameter must be specified when deleting bucket tagging configuration.");

        Request<DeleteBucketTaggingConfigurationRequest> request = createRequest(bucketName, null, deleteBucketTaggingConfigurationRequest, HttpMethodName.DELETE);
        request.addParameter("tagging", null);

        invoke(request, voidResponseHandler, bucketName, null);
    }

    /* (non-Javadoc)
     * @see com.amazonaws.services.s3.AmazonS3#setBucketWebsiteConfiguration(java.lang.String, com.amazonaws.services.s3.model.BucketWebsiteConfiguration)
     */
    public void setBucketWebsiteConfiguration(String bucketName, BucketWebsiteConfiguration configuration)
            throws AmazonClientException, AmazonServiceException {
        setBucketWebsiteConfiguration(new SetBucketWebsiteConfigurationRequest(bucketName, configuration));
    }

    /* (non-Javadoc)
     * @see com.amazonaws.services.s3.AmazonS3#setBucketWebsiteConfiguration(com.amazonaws.services.s3.model.SetBucketWebsiteConfigurationRequest)
     */
    public void setBucketWebsiteConfiguration(SetBucketWebsiteConfigurationRequest setBucketWebsiteConfigurationRequest)
           throws AmazonClientException, AmazonServiceException {
        String bucketName = setBucketWebsiteConfigurationRequest.getBucketName();
        BucketWebsiteConfiguration configuration = setBucketWebsiteConfigurationRequest.getConfiguration();

        assertParameterNotNull(bucketName,
                "The bucket name parameter must be specified when setting a bucket's website configuration");
        assertParameterNotNull(configuration,
                "The bucket website configuration parameter must be specified when setting a bucket's website configuration");
        if (configuration.getRedirectAllRequestsTo() == null) {
        assertParameterNotNull(configuration.getIndexDocumentSuffix(),
                "The bucket website configuration parameter must specify the index document suffix when setting a bucket's website configuration");
        }

        Request<SetBucketWebsiteConfigurationRequest> request = createRequest(bucketName, null, setBucketWebsiteConfigurationRequest, HttpMethodName.PUT);
        request.addParameter("website", null);
        request.addHeader("Content-Type", "application/xml");

        byte[] bytes = bucketConfigurationXmlFactory.convertToXmlByteArray(configuration);
        request.setContent(new ByteArrayInputStream(bytes));

        invoke(request, voidResponseHandler, bucketName, null);
    }

    /* (non-Javadoc)
     * @see com.amazonaws.services.s3.AmazonS3#deleteBucketWebsiteConfiguration(java.lang.String)
     */
    public void deleteBucketWebsiteConfiguration(String bucketName)
            throws AmazonClientException, AmazonServiceException {
        deleteBucketWebsiteConfiguration(new DeleteBucketWebsiteConfigurationRequest(bucketName));
    }

    /* (non-Javadoc)
     * @see com.amazonaws.services.s3.AmazonS3#deleteBucketWebsiteConfiguration(com.amazonaws.services.s3.model.DeleteBucketWebsiteConfigurationRequest)
     */
    public void deleteBucketWebsiteConfiguration(DeleteBucketWebsiteConfigurationRequest deleteBucketWebsiteConfigurationRequest)
        throws AmazonClientException, AmazonServiceException {
        String bucketName = deleteBucketWebsiteConfigurationRequest.getBucketName();

        assertParameterNotNull(bucketName,
            "The bucket name parameter must be specified when deleting a bucket's website configuration");

        Request<DeleteBucketWebsiteConfigurationRequest> request = createRequest(bucketName, null, deleteBucketWebsiteConfigurationRequest, HttpMethodName.DELETE);
        request.addParameter("website", null);
        request.addHeader("Content-Type", "application/xml");

        invoke(request, voidResponseHandler, bucketName, null);
    }

    /* (non-Javadoc)
     * @see com.amazonaws.services.s3.AmazonS3#setBucketNotificationConfiguration(java.lang.String,com.amazonaws.services.s3.model.BucketNotificationConfiguration)
     */
    public void setBucketNotificationConfiguration(String bucketName, BucketNotificationConfiguration bucketNotificationConfiguration)
        throws AmazonClientException, AmazonServiceException {
        setBucketNotificationConfiguration(new SetBucketNotificationConfigurationRequest(bucketName, bucketNotificationConfiguration));
    }

    /* (non-Javadoc)
     * @see com.amazonaws.services.s3.AmazonS3#setBucketNotificationConfiguration(com.amazonaws.services.s3.model.SetBucketNotificationConfigurationRequest)
     */
    public void setBucketNotificationConfiguration(
            SetBucketNotificationConfigurationRequest setBucketNotificationConfigurationRequest)
            throws AmazonClientException, AmazonServiceException {
        assertParameterNotNull(setBucketNotificationConfigurationRequest,
                "The set bucket notification configuration request object must be specified.");

        String bucketName = setBucketNotificationConfigurationRequest.getBucketName();
        BucketNotificationConfiguration bucketNotificationConfiguration = setBucketNotificationConfigurationRequest.getNotificationConfiguration();

        assertParameterNotNull(bucketName,
                "The bucket name parameter must be specified when setting bucket notification configuration.");
        assertParameterNotNull(bucketNotificationConfiguration,
                "The notification configuration parameter must be specified when setting bucket notification configuration.");

        Request<SetBucketNotificationConfigurationRequest> request = createRequest(bucketName, null, setBucketNotificationConfigurationRequest, HttpMethodName.PUT);
        request.addParameter("notification", null);

        byte[] bytes = bucketConfigurationXmlFactory.convertToXmlByteArray(bucketNotificationConfiguration);
        request.setContent(new ByteArrayInputStream(bytes));

        invoke(request, voidResponseHandler, bucketName, null);
    }

    /* (non-Javadoc)
     * @see com.amazonaws.services.s3.AmazonS3#getBucketNotificationConfiguration(java.lang.String)
     */
    public BucketNotificationConfiguration getBucketNotificationConfiguration(String bucketName)
            throws AmazonClientException, AmazonServiceException {
        assertParameterNotNull(bucketName,
                "The bucket name parameter must be specified when querying notification configuration");

        Request<GenericBucketRequest> request = createRequest(bucketName, null, new GenericBucketRequest(bucketName), HttpMethodName.GET);
        request.addParameter("notification", null);

        return invoke(request, new Unmarshallers.BucketNotificationConfigurationUnmarshaller(), bucketName, null);
    }

    /* (non-Javadoc)
     * @see com.amazonaws.services.s3.AmazonS3#getBucketLoggingConfiguration(java.lang.String)
     */
    public BucketLoggingConfiguration getBucketLoggingConfiguration(String bucketName)
            throws AmazonClientException, AmazonServiceException {
        assertParameterNotNull(bucketName,
                "The bucket name parameter must be specified when requesting a bucket's logging status");

        Request<GenericBucketRequest> request = createRequest(bucketName, null, new GenericBucketRequest(bucketName), HttpMethodName.GET);
        request.addParameter("logging", null);

        return invoke(request, new Unmarshallers.BucketLoggingConfigurationnmarshaller(), bucketName, null);
    }

    /* (non-Javadoc)
     * @see com.amazonaws.services.s3.AmazonS3#setBucketLoggingConfiguration(com.amazonaws.services.s3.SetBucketLoggingConfigurationRequest)
     */
    public void setBucketLoggingConfiguration(SetBucketLoggingConfigurationRequest setBucketLoggingConfigurationRequest)
            throws AmazonClientException, AmazonServiceException {
        assertParameterNotNull(setBucketLoggingConfigurationRequest,
            "The set bucket logging configuration request object must be specified when enabling server access logging");

        String bucketName = setBucketLoggingConfigurationRequest.getBucketName();
        BucketLoggingConfiguration loggingConfiguration = setBucketLoggingConfigurationRequest.getLoggingConfiguration();

        assertParameterNotNull(bucketName,
            "The bucket name parameter must be specified when enabling server access logging");
        assertParameterNotNull(loggingConfiguration,
            "The logging configuration parameter must be specified when enabling server access logging");

        Request<SetBucketLoggingConfigurationRequest> request = createRequest(bucketName, null, setBucketLoggingConfigurationRequest, HttpMethodName.PUT);
        request.addParameter("logging", null);

        byte[] bytes = bucketConfigurationXmlFactory.convertToXmlByteArray(loggingConfiguration);
        request.setContent(new ByteArrayInputStream(bytes));

        invoke(request, voidResponseHandler, bucketName, null);
    }

    /* (non-Javadoc)
     * @see com.amazonaws.services.s3.AmazonS3#getBucketPolicy(java.lang.String)
     */
    public BucketPolicy getBucketPolicy(String bucketName)
            throws AmazonClientException, AmazonServiceException {
        return getBucketPolicy(new GetBucketPolicyRequest(bucketName));
    }

    /* (non-Javadoc)
     * @see com.amazonaws.services.s3.AmazonS3#setBucketPolicy(java.lang.String, java.lang.String)
     */
    public void setBucketPolicy(String bucketName, String policyText)
            throws AmazonClientException, AmazonServiceException {
        assertParameterNotNull(bucketName,
            "The bucket name must be specified when setting a bucket policy");
        assertParameterNotNull(policyText,
            "The policy text must be specified when setting a bucket policy");

        Request<GenericBucketRequest> request = createRequest(bucketName, null, new GenericBucketRequest(bucketName), HttpMethodName.PUT);
        request.addParameter("policy", null);
        request.setContent(new ByteArrayInputStream(ServiceUtils.toByteArray(policyText)));

        invoke(request, voidResponseHandler, bucketName, null);
    }

    /* (non-Javadoc)
     * @see com.amazonaws.services.s3.AmazonS3#deleteBucketPolicy(java.lang.String)
     */
    public void deleteBucketPolicy(String bucketName)
            throws AmazonClientException, AmazonServiceException {
        deleteBucketPolicy(new DeleteBucketPolicyRequest(bucketName));
    }

    /* (non-Javadoc)
     * @see com.amazonaws.services.s3.AmazonS3#getBucketPolicy(com.amazonaws.services.s3.model.GetBucketPolicyRequest)
     */
    public BucketPolicy getBucketPolicy(
            GetBucketPolicyRequest getBucketPolicyRequest)
            throws AmazonClientException, AmazonServiceException {
        assertParameterNotNull(getBucketPolicyRequest,
            "The request object must be specified when getting a bucket policy");

        String bucketName = getBucketPolicyRequest.getBucketName();
        assertParameterNotNull(bucketName,
            "The bucket name must be specified when getting a bucket policy");

        Request<GetBucketPolicyRequest> request = createRequest(bucketName, null, getBucketPolicyRequest, HttpMethodName.GET);
        request.addParameter("policy", null);

        BucketPolicy result = new BucketPolicy();
        try {
            String policyText = invoke(request, new S3StringResponseHandler(), bucketName, null);
            result.setPolicyText(policyText);
            return result;
        } catch (AmazonServiceException ase) {
            /*
             * If we receive an error response telling us that no policy has
             * been set for this bucket, then instead of forcing the user to
             * deal with the exception, we'll just return an empty result. Any
             * other exceptions will be rethrown for the user to handle.
             */
            if (ase.getErrorCode().equals("NoSuchBucketPolicy")) return result;
            throw ase;
        }
    }

    /* (non-Javadoc)
     * @see com.amazonaws.services.s3.AmazonS3#setBucketPolicy(com.amazonaws.services.s3.model.SetBucketPolicyRequest)
     */
    public void setBucketPolicy(SetBucketPolicyRequest setBucketPolicyRequest)
            throws AmazonClientException, AmazonServiceException {
        assertParameterNotNull(setBucketPolicyRequest,
            "The request object must be specified when setting a bucket policy");

        String bucketName = setBucketPolicyRequest.getBucketName();
        String policyText = setBucketPolicyRequest.getPolicyText();

        assertParameterNotNull(bucketName,
            "The bucket name must be specified when setting a bucket policy");
        assertParameterNotNull(policyText,
            "The policy text must be specified when setting a bucket policy");

        Request<SetBucketPolicyRequest> request = createRequest(bucketName, null, setBucketPolicyRequest, HttpMethodName.PUT);
        request.addParameter("policy", null);
        request.setContent(new ByteArrayInputStream(ServiceUtils.toByteArray(policyText)));

        invoke(request, voidResponseHandler, bucketName, null);
    }

    /* (non-Javadoc)
     * @see com.amazonaws.services.s3.AmazonS3#deleteBucketPolicy(com.amazonaws.services.s3.model.DeleteBucketPolicyRequest)
     */
    public void deleteBucketPolicy(
            DeleteBucketPolicyRequest deleteBucketPolicyRequest)
            throws AmazonClientException, AmazonServiceException {
        assertParameterNotNull(deleteBucketPolicyRequest,
            "The request object must be specified when deleting a bucket policy");

        String bucketName = deleteBucketPolicyRequest.getBucketName();
        assertParameterNotNull(bucketName,
            "The bucket name must be specified when deleting a bucket policy");

        Request<DeleteBucketPolicyRequest> request = createRequest(bucketName, null, deleteBucketPolicyRequest, HttpMethodName.DELETE);
        request.addParameter("policy", null);

        invoke(request, voidResponseHandler, bucketName, null);
    }



    /* (non-Javadoc)
     * @see com.amazonaws.services.s3.AmazonS3#generatePresignedUrl(java.lang.String, java.lang.String, java.util.Date)
     */
    public URL generatePresignedUrl(String bucketName, String key, Date expiration)
            throws AmazonClientException {
        return generatePresignedUrl(bucketName, key, expiration, HttpMethod.GET);
    }

    /* (non-Javadoc)
     * @see com.amazonaws.services.s3.AmazonS3#generatePresignedUrl(java.lang.String, java.lang.String, java.util.Date, com.amazonaws.HttpMethod)
     */
    public URL generatePresignedUrl(String bucketName, String key, Date expiration, HttpMethod method)
            throws AmazonClientException {
        GeneratePresignedUrlRequest request = new GeneratePresignedUrlRequest(bucketName, key, method);
        request.setExpiration(expiration);

        return generatePresignedUrl(request);
    }

    /* (non-Javadoc)
     * @see com.amazonaws.services.s3.AmazonS3#generatePresignedUrl(com.amazonaws.services.s3.model.GeneratePresignedUrlRequest)
     */
    public URL generatePresignedUrl(GeneratePresignedUrlRequest generatePresignedUrlRequest)
            throws AmazonClientException {
        assertParameterNotNull(generatePresignedUrlRequest,
            "The request parameter must be specified when generating a pre-signed URL");

        String bucketName = generatePresignedUrlRequest.getBucketName();
        String key = generatePresignedUrlRequest.getKey();

        assertParameterNotNull(bucketName,
            "The bucket name parameter must be specified when generating a pre-signed URL");
        assertParameterNotNull(generatePresignedUrlRequest.getMethod(),
            "The HTTP method request parameter must be specified when generating a pre-signed URL");

        if (generatePresignedUrlRequest.getExpiration() == null) {
            generatePresignedUrlRequest.setExpiration(
                    new Date(System.currentTimeMillis() + 1000 * 60 * 15));
        }

        HttpMethodName httpMethod = HttpMethodName.valueOf(generatePresignedUrlRequest.getMethod().toString());

        // If the key starts with a slash character itself, the following method
        // will actually add another slash before the resource path to prevent
        // the HttpClient mistakenly treating the slash as a path delimiter.
        // For presigned request, we need to remember to remove this extra slash
        // before generating the URL.
        Request<GeneratePresignedUrlRequest> request = createRequest(bucketName, key, generatePresignedUrlRequest, httpMethod);

        for (Entry<String, String> entry : generatePresignedUrlRequest.getRequestParameters().entrySet()) {
            request.addParameter(entry.getKey(), entry.getValue());
        }

        if (generatePresignedUrlRequest.getContentType() != null) {
            request.addHeader(Headers.CONTENT_TYPE, generatePresignedUrlRequest.getContentType());
        }

        if (generatePresignedUrlRequest.getContentMd5() != null) {
            request.addHeader(Headers.CONTENT_MD5, generatePresignedUrlRequest.getContentMd5());
        }

        populateSseCpkRequestParameters(request, generatePresignedUrlRequest.getSSECustomerKey());

        addResponseHeaderParameters(request, generatePresignedUrlRequest.getResponseHeaders());

        Signer signer = createSigner(request, bucketName, key);

        if (signer instanceof Presigner) {
            // If we have a signer which knows how to presign requests,
            // delegate directly to it.
            ((Presigner) signer).presignRequest(
                request,
                awsCredentialsProvider.getCredentials(),
                generatePresignedUrlRequest.getExpiration()
            );
        } else {
            // Otherwise use the default presigning method, which is hardcoded
            // to use QueryStringSigner.
            presignRequest(
                request,
                generatePresignedUrlRequest.getMethod(),
                bucketName,
                key,
                generatePresignedUrlRequest.getExpiration(),
                null
            );
        }

        // Remove the leading slash (if any) in the resource-path
        return ServiceUtils.convertRequestToUrl(request, true);
    }

    /* (non-Javadoc)
     * @see com.amazonaws.services.s3.AmazonS3#abortMultipartUpload(com.amazonaws.services.s3.model.AbortMultipartUploadRequest)
     */
    public void abortMultipartUpload(AbortMultipartUploadRequest abortMultipartUploadRequest)
            throws AmazonClientException, AmazonServiceException {
        assertParameterNotNull(abortMultipartUploadRequest,
            "The request parameter must be specified when aborting a multipart upload");
        assertParameterNotNull(abortMultipartUploadRequest.getBucketName(),
            "The bucket name parameter must be specified when aborting a multipart upload");
        assertParameterNotNull(abortMultipartUploadRequest.getKey(),
            "The key parameter must be specified when aborting a multipart upload");
        assertParameterNotNull(abortMultipartUploadRequest.getUploadId(),
            "The upload ID parameter must be specified when aborting a multipart upload");

        String bucketName = abortMultipartUploadRequest.getBucketName();
        String key = abortMultipartUploadRequest.getKey();

        Request<AbortMultipartUploadRequest> request = createRequest(bucketName, key, abortMultipartUploadRequest, HttpMethodName.DELETE);
        request.addParameter("uploadId", abortMultipartUploadRequest.getUploadId());

        invoke(request, voidResponseHandler, bucketName, key);
    }

    /* (non-Javadoc)
     * @see com.amazonaws.services.s3.AmazonS3#completeMultipartUpload(com.amazonaws.services.s3.model.CompleteMultipartUploadRequest)
     */
    public CompleteMultipartUploadResult completeMultipartUpload(
            CompleteMultipartUploadRequest completeMultipartUploadRequest)
            throws AmazonClientException, AmazonServiceException {
        assertParameterNotNull(completeMultipartUploadRequest,
            "The request parameter must be specified when completing a multipart upload");

        String bucketName = completeMultipartUploadRequest.getBucketName();
        String key = completeMultipartUploadRequest.getKey();
        String uploadId = completeMultipartUploadRequest.getUploadId();
        assertParameterNotNull(bucketName,
            "The bucket name parameter must be specified when completing a multipart upload");
        assertParameterNotNull(key,
            "The key parameter must be specified when completing a multipart upload");
        assertParameterNotNull(uploadId,
            "The upload ID parameter must be specified when completing a multipart upload");
        assertParameterNotNull(completeMultipartUploadRequest.getPartETags(),
            "The part ETags parameter must be specified when completing a multipart upload");

        Request<CompleteMultipartUploadRequest> request = createRequest(bucketName, key, completeMultipartUploadRequest, HttpMethodName.POST);
        request.addParameter("uploadId", uploadId);

        byte[] xml = RequestXmlFactory.convertToXmlByteArray(completeMultipartUploadRequest.getPartETags());
        request.addHeader("Content-Type", "text/plain");
        request.addHeader("Content-Length", String.valueOf(xml.length));

        request.setContent(new ByteArrayInputStream(xml));

        @SuppressWarnings("unchecked")
        ResponseHeaderHandlerChain<CompleteMultipartUploadHandler> responseHandler = new ResponseHeaderHandlerChain<CompleteMultipartUploadHandler>(
                // xml payload unmarshaller
                new Unmarshallers.CompleteMultipartUploadResultUnmarshaller(),
                // header handlers
                new ServerSideEncryptionHeaderHandler<CompleteMultipartUploadHandler>(),
                new ObjectExpirationHeaderHandler<CompleteMultipartUploadHandler>());
        CompleteMultipartUploadHandler handler = invoke(request, responseHandler, bucketName, key);
        if (handler.getCompleteMultipartUploadResult() != null) {
            String versionId = responseHandler.getResponseHeaders().get(Headers.S3_VERSION_ID);
            handler.getCompleteMultipartUploadResult().setVersionId(versionId);
            return handler.getCompleteMultipartUploadResult();
        } else {
            throw handler.getAmazonS3Exception();
        }
    }

    /* (non-Javadoc)
     * @see com.amazonaws.services.s3.AmazonS3#initiateMultipartUpload(com.amazonaws.services.s3.model.InitiateMultipartUploadRequest)
     */
    public InitiateMultipartUploadResult initiateMultipartUpload(
            InitiateMultipartUploadRequest initiateMultipartUploadRequest)
            throws AmazonClientException, AmazonServiceException {
        assertParameterNotNull(initiateMultipartUploadRequest,
            "The request parameter must be specified when initiating a multipart upload");

        assertParameterNotNull(initiateMultipartUploadRequest.getBucketName(),
            "The bucket name parameter must be specified when initiating a multipart upload");
        assertParameterNotNull(initiateMultipartUploadRequest.getKey(),
            "The key parameter must be specified when initiating a multipart upload");

        Request<InitiateMultipartUploadRequest> request = createRequest(initiateMultipartUploadRequest.getBucketName(), initiateMultipartUploadRequest.getKey(), initiateMultipartUploadRequest, HttpMethodName.POST);
        request.addParameter("uploads", null);

        if (initiateMultipartUploadRequest.getStorageClass() != null)
            request.addHeader(Headers.STORAGE_CLASS, initiateMultipartUploadRequest.getStorageClass().toString());

        if (initiateMultipartUploadRequest.getRedirectLocation() != null) {
            request.addHeader(Headers.REDIRECT_LOCATION, initiateMultipartUploadRequest.getRedirectLocation());
        }

        if ( initiateMultipartUploadRequest.getAccessControlList() != null ) {
            addAclHeaders(request, initiateMultipartUploadRequest.getAccessControlList());
        } else if ( initiateMultipartUploadRequest.getCannedACL() != null ) {
            request.addHeader(Headers.S3_CANNED_ACL, initiateMultipartUploadRequest.getCannedACL().toString());
        }

        if (initiateMultipartUploadRequest.objectMetadata != null) {
            populateRequestMetadata(request, initiateMultipartUploadRequest.objectMetadata);
        }

        // Populate the SSE-CPK parameters to the request header
        populateSseCpkRequestParameters(request, initiateMultipartUploadRequest.getSSECustomerKey());

        // Be careful that we don't send the object's total size as the content
        // length for the InitiateMultipartUpload request.
        setZeroContentLength(request);
        // Set the request content to be empty (but not null) to force the runtime to pass
        // any query params in the query string and not the request body, to keep S3 happy.
        request.setContent(new ByteArrayInputStream(new byte[0]));

        @SuppressWarnings("unchecked")
        ResponseHeaderHandlerChain<InitiateMultipartUploadResult> responseHandler = new ResponseHeaderHandlerChain<InitiateMultipartUploadResult>(
                // xml payload unmarshaller
                new Unmarshallers.InitiateMultipartUploadResultUnmarshaller(),
                // header handlers
                new ServerSideEncryptionHeaderHandler<InitiateMultipartUploadResult>());
        return invoke(request, responseHandler,
                initiateMultipartUploadRequest.getBucketName(), initiateMultipartUploadRequest.getKey());
    }

    /* (non-Javadoc)
     * @see com.amazonaws.services.s3.AmazonS3#listMultipartUploads(com.amazonaws.services.s3.model.ListMultipartUploadsRequest)
     */
    public MultipartUploadListing listMultipartUploads(ListMultipartUploadsRequest listMultipartUploadsRequest)
            throws AmazonClientException, AmazonServiceException {
        assertParameterNotNull(listMultipartUploadsRequest,
            "The request parameter must be specified when listing multipart uploads");

        assertParameterNotNull(listMultipartUploadsRequest.getBucketName(),
            "The bucket name parameter must be specified when listing multipart uploads");

        Request<ListMultipartUploadsRequest> request = createRequest(listMultipartUploadsRequest.getBucketName(), null, listMultipartUploadsRequest, HttpMethodName.GET);
        request.addParameter("uploads", null);

        if (listMultipartUploadsRequest.getKeyMarker() != null) request.addParameter("key-marker", listMultipartUploadsRequest.getKeyMarker());
        if (listMultipartUploadsRequest.getMaxUploads() != null) request.addParameter("max-uploads", listMultipartUploadsRequest.getMaxUploads().toString());
        if (listMultipartUploadsRequest.getUploadIdMarker() != null) request.addParameter("upload-id-marker", listMultipartUploadsRequest.getUploadIdMarker());
        if (listMultipartUploadsRequest.getDelimiter() != null) request.addParameter("delimiter", listMultipartUploadsRequest.getDelimiter());
        if (listMultipartUploadsRequest.getPrefix() != null) request.addParameter("prefix", listMultipartUploadsRequest.getPrefix());
        if (listMultipartUploadsRequest.getEncodingType() != null) request.addParameter("encoding-type", listMultipartUploadsRequest.getEncodingType());

        return invoke(request, new Unmarshallers.ListMultipartUploadsResultUnmarshaller(), listMultipartUploadsRequest.getBucketName(), null);
    }

    /* (non-Javadoc)
     * @see com.amazonaws.services.s3.AmazonS3#listParts(com.amazonaws.services.s3.model.ListPartsRequest)
     */
    public PartListing listParts(ListPartsRequest listPartsRequest)
            throws AmazonClientException, AmazonServiceException {
        assertParameterNotNull(listPartsRequest,
            "The request parameter must be specified when listing parts");

        assertParameterNotNull(listPartsRequest.getBucketName(),
            "The bucket name parameter must be specified when listing parts");
        assertParameterNotNull(listPartsRequest.getKey(),
            "The key parameter must be specified when listing parts");
        assertParameterNotNull(listPartsRequest.getUploadId(),
            "The upload ID parameter must be specified when listing parts");

        Request<ListPartsRequest> request = createRequest(listPartsRequest.getBucketName(), listPartsRequest.getKey(), listPartsRequest, HttpMethodName.GET);
        request.addParameter("uploadId", listPartsRequest.getUploadId());

        if (listPartsRequest.getMaxParts() != null) request.addParameter("max-parts", listPartsRequest.getMaxParts().toString());
        if (listPartsRequest.getPartNumberMarker() != null) request.addParameter("part-number-marker", listPartsRequest.getPartNumberMarker().toString());
        if (listPartsRequest.getEncodingType() != null) request.addParameter("encoding-type", listPartsRequest.getEncodingType());

        return invoke(request, new Unmarshallers.ListPartsResultUnmarshaller(), listPartsRequest.getBucketName(), listPartsRequest.getKey());
    }

    /* (non-Javadoc)
     * @see com.amazonaws.services.s3.AmazonS3#uploadPart(com.amazonaws.services.s3.model.UploadPartRequest)
     */
    public UploadPartResult uploadPart(UploadPartRequest uploadPartRequest)
            throws AmazonClientException, AmazonServiceException {
        assertParameterNotNull(uploadPartRequest,
            "The request parameter must be specified when uploading a part");

        String bucketName = uploadPartRequest.getBucketName();
        String key        = uploadPartRequest.getKey();
        String uploadId   = uploadPartRequest.getUploadId();
        int partNumber    = uploadPartRequest.getPartNumber();
        long partSize     = uploadPartRequest.getPartSize();

        assertParameterNotNull(bucketName,
            "The bucket name parameter must be specified when uploading a part");
        assertParameterNotNull(key,
            "The key parameter must be specified when uploading a part");
        assertParameterNotNull(uploadId,
            "The upload ID parameter must be specified when uploading a part");
        assertParameterNotNull(partNumber,
            "The part number parameter must be specified when uploading a part");
        assertParameterNotNull(partSize,
            "The part size parameter must be specified when uploading a part");

        Request<UploadPartRequest> request = createRequest(bucketName, key, uploadPartRequest, HttpMethodName.PUT);
        request.addParameter("uploadId", uploadId);
        request.addParameter("partNumber", Integer.toString(partNumber));

        addHeaderIfNotNull(request, Headers.CONTENT_MD5, uploadPartRequest.getMd5Digest());
        request.addHeader(Headers.CONTENT_LENGTH, Long.toString(partSize));

        // Populate the SSE-CPK parameters to the request header
        populateSseCpkRequestParameters(request, uploadPartRequest.getSSECustomerKey());

        InputStream inputStream = null;
        if (uploadPartRequest.getInputStream() != null) {
            inputStream = uploadPartRequest.getInputStream();
        } else if (uploadPartRequest.getFile() != null) {
            try {
                inputStream = new InputSubstream(new RepeatableFileInputStream(uploadPartRequest.getFile()),
                        uploadPartRequest.getFileOffset(), partSize, true);
            } catch (FileNotFoundException e) {
                throw new IllegalArgumentException("The specified file doesn't exist", e);
            }
        } else {
            throw new IllegalArgumentException("A File or InputStream must be specified when uploading part");
        }

        MD5DigestCalculatingInputStream md5DigestStream = null;
        if ( uploadPartRequest.getMd5Digest() == null
                && !skipContentMd5IntegrityCheck(uploadPartRequest) ) {
            /*
             * If the user hasn't set the content MD5, then we don't want to
             * buffer the whole stream in memory just to calculate it. Instead,
             * we can calculate it on the fly and validate it with the returned
             * ETag from the object upload.
             */
            try {
                md5DigestStream = new MD5DigestCalculatingInputStream(inputStream);
                inputStream = md5DigestStream;
            } catch (NoSuchAlgorithmException e) {
                log.warn("No MD5 digest algorithm available.  Unable to calculate " +
                         "checksum and verify data integrity.", e);
            }
        }

        /*
         * This is compatible with progress listener set by either the legacy
         * method UploadPartRequest#setProgressListener or the new method
         * UploadPartRequest#setGeneralProgressListener.
         */
        ProgressListener progressListener = uploadPartRequest.getGeneralProgressListener();
        ProgressListenerCallbackExecutor progressListenerCallbackExecutor = ProgressListenerCallbackExecutor
                .wrapListener(progressListener);

        if (progressListenerCallbackExecutor != null) {
            inputStream = new ProgressReportingInputStream(inputStream, progressListenerCallbackExecutor);
            fireProgressEvent(progressListenerCallbackExecutor, ProgressEvent.PART_STARTED_EVENT_CODE);
        }

        try {
            request.setContent(inputStream);
            ObjectMetadata metadata = invoke(request, new S3MetadataResponseHandler(), bucketName, key);

            if (metadata != null && md5DigestStream != null) {
                String contentMd5 = BinaryUtils.toBase64(md5DigestStream.getMd5Digest());
                byte[] clientSideHash = BinaryUtils.fromBase64(contentMd5);
                byte[] serverSideHash = BinaryUtils.fromHex(metadata.getETag());

                if (!Arrays.equals(clientSideHash, serverSideHash)) {
                    throw new AmazonClientException("Unable to verify integrity of data upload.  " +
                            "Client calculated content hash didn't match hash calculated by Amazon S3.  " +
                            "You may need to delete the data stored in Amazon S3.");
                }
            }

            fireProgressEvent(progressListenerCallbackExecutor, ProgressEvent.PART_COMPLETED_EVENT_CODE);

            UploadPartResult result = new UploadPartResult();
            result.setETag(metadata.getETag());
            result.setPartNumber(partNumber);
            result.setSSEAlgorithm(metadata.getSSEAlgorithm());
            result.setSSECustomerAlgorithm(metadata.getSSECustomerAlgorithm());
            result.setSSECustomerKeyMd5(metadata.getSSECustomerKeyMd5());
            return result;
        } catch (AmazonClientException ace) {
            fireProgressEvent(progressListenerCallbackExecutor, ProgressEvent.PART_FAILED_EVENT_CODE);

            // Leaving this here in case anyone is depending on it, but it's
            // inconsistent with other methods which only generate one of
            // COMPLETED_EVENT_CODE or FAILED_EVENT_CODE.
            fireProgressEvent(progressListenerCallbackExecutor, ProgressEvent.PART_COMPLETED_EVENT_CODE);

            throw ace;
        } finally {
            if (inputStream != null) {
                try {inputStream.close();}
                catch (Exception e) {}
            }
        }
    }

    /* (non-Javadoc)
     * @see com.amazonaws.services.s3.AmazonS3#getResponseMetadataForRequest(com.amazonaws.AmazonWebServiceRequest)
     */
    public S3ResponseMetadata getCachedResponseMetadata(AmazonWebServiceRequest request) {
        return (S3ResponseMetadata)client.getResponseMetadataForRequest(request);
    }

    /* (non-Javadoc)
     * @see com.amazonaws.services.s3.AmazonS3#restoreObject(com.amazonaws.services.s3.model.RestoreObjectRequest)
     */
    public void restoreObject(RestoreObjectRequest restoreObjectRequest)
            throws AmazonServiceException {
        String bucketName = restoreObjectRequest.getBucketName();
        String key = restoreObjectRequest.getKey();
        String versionId = restoreObjectRequest.getVersionId();
        int expirationIndays = restoreObjectRequest.getExpirationInDays();

        assertParameterNotNull(bucketName, "The bucket name parameter must be specified when copying a glacier object");
        assertParameterNotNull(key, "The key parameter must be specified when copying a glacier object");
        if (expirationIndays == -1) {
            throw new IllegalArgumentException("The expiration in days parameter must be specified when copying a glacier object");
        }


        Request<RestoreObjectRequest> request = createRequest(bucketName, key, restoreObjectRequest, HttpMethodName.POST);
        request.addParameter("restore", null);
        if (versionId != null) {
            request.addParameter("versionId", versionId);
        }

        byte[] content = RequestXmlFactory.convertToXmlByteArray(restoreObjectRequest);
        request.addHeader("Content-Length", String.valueOf(content.length));
        request.addHeader("Content-Type", "application/xml");
        request.setContent(new ByteArrayInputStream(content));
        try {
            byte[] md5 = Md5Utils.computeMD5Hash(content);
            String md5Base64 = BinaryUtils.toBase64(md5);
            request.addHeader("Content-MD5", md5Base64);
        } catch (Exception e) {
            throw new AmazonClientException("Couldn't compute md5 sum", e);
        }

        invoke(request, voidResponseHandler, bucketName, key);
    }

    /** (non-Javadoc)
     * @see com.amazonaws.services.s3.AmazonS3#copyGlacierObject((java.lang.String, java.lang.String, int)
     */
    public void restoreObject(String bucketName, String key, int expirationInDays)
            throws AmazonServiceException {
        restoreObject(new RestoreObjectRequest(bucketName, key, expirationInDays));
    }


    /*
     * Private Interface
     */

    /**
     * <p>
     * Asserts that the specified parameter value is not <code>null</code> and if it is,
     * throws an <code>IllegalArgumentException</code> with the specified error message.
     * </p>
     *
     * @param parameterValue
     *            The parameter value being checked.
     * @param errorMessage
     *            The error message to include in the IllegalArgumentException
     *            if the specified parameter is null.
     */
    private void assertParameterNotNull(Object parameterValue, String errorMessage) {
        if (parameterValue == null) throw new IllegalArgumentException(errorMessage);
    }


    /**
     * Fires a progress event with the specified event type to the specified
     * listener.
     *
     * @param progressListenerCallbackExecutor
     *            The listener callback executor.
     * @param eventType
     *            The type of event to fire.
     */
    private void fireProgressEvent(final ProgressListenerCallbackExecutor progressListenerCallbackExecutor, final int eventType) {
        if (progressListenerCallbackExecutor == null) return;
        ProgressEvent event = new ProgressEvent(0);
        event.setEventCode(eventType);
        progressListenerCallbackExecutor.progressChanged(event);
    }

    /**
     * <p>
     * Gets the Amazon S3 {@link AccessControlList} (ACL) for the specified resource.
     * (bucket if only the bucketName parameter is specified, otherwise the object with the
     * specified key in the bucket).
     * </p>
     *
     * @param bucketName
     *            The name of the bucket whose ACL should be returned if the key
     *            parameter is not specified, otherwise the bucket containing
     *            the specified key.
     * @param key
     *            The object key whose ACL should be retrieve. If not specified,
     *            the bucket's ACL is returned.
     * @param versionId
     *            The version ID of the object version whose ACL is being
     *            retrieved.
     * @param originalRequest
     *            The original, user facing request object.
     *
     * @return The S3 ACL for the specified resource.
     */
    private AccessControlList getAcl(String bucketName, String key, String versionId, AmazonWebServiceRequest originalRequest) {
        if (originalRequest == null) originalRequest = new GenericBucketRequest(bucketName);

        Request<AmazonWebServiceRequest> request = createRequest(bucketName, key, originalRequest, HttpMethodName.GET);
        request.addParameter("acl", null);
        if (versionId != null) request.addParameter("versionId", versionId);

        return invoke(request, new Unmarshallers.AccessControlListUnmarshaller(), bucketName, key);
    }

    /**
     * Sets the Canned ACL for the specified resource in S3. If only bucketName
     * is specified, the canned ACL will be applied to the bucket, otherwise if
     * bucketName and key are specified, the canned ACL will be applied to the
     * object.
     *
     * @param bucketName
     *            The name of the bucket containing the specified key, or if no
     *            key is listed, the bucket whose ACL will be set.
     * @param key
     *            The optional object key within the specified bucket whose ACL
     *            will be set. If not specified, the bucket ACL will be set.
     * @param versionId
     *            The version ID of the object version whose ACL is being set.
     * @param cannedAcl
     *            The canned ACL to apply to the resource.
     * @param originalRequest
     *            The original, user facing request object.
     */
    private void setAcl(String bucketName, String key, String versionId, CannedAccessControlList cannedAcl, AmazonWebServiceRequest originalRequest) {
        if (originalRequest == null) originalRequest = new GenericBucketRequest(bucketName);

        Request<AmazonWebServiceRequest> request = createRequest(bucketName, key, originalRequest, HttpMethodName.PUT);
        request.addParameter("acl", null);
        request.addHeader(Headers.S3_CANNED_ACL, cannedAcl.toString());
        if (versionId != null) request.addParameter("versionId", versionId);

        invoke(request, voidResponseHandler, bucketName, key);
    }

    /**
     * Sets the ACL for the specified resource in S3. If only bucketName is
     * specified, the ACL will be applied to the bucket, otherwise if bucketName
     * and key are specified, the ACL will be applied to the object.
     *
     * @param bucketName
     *            The name of the bucket containing the specified key, or if no
     *            key is listed, the bucket whose ACL will be set.
     * @param key
     *            The optional object key within the specified bucket whose ACL
     *            will be set. If not specified, the bucket ACL will be set.
     * @param versionId
     *            The version ID of the object version whose ACL is being set.
     * @param acl
     *            The ACL to apply to the resource.
     * @param originalRequest
     *            The original, user facing request object.
     */
    private void setAcl(String bucketName, String key, String versionId, AccessControlList acl, AmazonWebServiceRequest originalRequest) {
        if (originalRequest == null) originalRequest = new GenericBucketRequest(bucketName);

        Request<AmazonWebServiceRequest> request = createRequest(bucketName, key, originalRequest, HttpMethodName.PUT);
        request.addParameter("acl", null);
        if (versionId != null) request.addParameter("versionId", versionId);

        byte[] aclAsXml = new AclXmlFactory().convertToXmlByteArray(acl);
        request.addHeader("Content-Type", "text/plain");
        request.addHeader("Content-Length", String.valueOf(aclAsXml.length));
        request.setContent(new ByteArrayInputStream(aclAsXml));

        invoke(request, voidResponseHandler, bucketName, key);
    }

    /**
     * Returns a "complete" S3 specific signer, taking into the S3 bucket, key,
     * and the current S3 client configuration into account.
     */
    protected Signer createSigner(final Request<?> request,
                                  final String bucketName,
                                  final String key) {

        Signer signer = getSigner();

        if (upgradeToSigV4() && !(signer instanceof AWSS3V4Signer)){

            AWSS3V4Signer v4Signer = new AWSS3V4Signer();

            // Always set the service name; if the user has overridden it via
            // setEndpoint(String, String, String), this will return the right
            // value. Otherwise it will return "s3", which is an appropriate
            // default.
            v4Signer.setServiceName(getServiceNameIntern());

            // If the user has set an authentication region override, pass it
            // to the signer. Otherwise leave it null - the signer will parse
            // region from the request endpoint.

            String regionOverride = getSignerRegionOverride();
            if (regionOverride == null) {
                if (!hasExplicitRegion) {
                    throw new AmazonClientException(
                        "Signature Version 4 requires knowing the region of "
                        + "the bucket you're trying to access. You can "
                        + "configure a region by calling AmazonS3Client."
                        + "setRegion(Region) or AmazonS3Client.setEndpoint("
                        + "String) with a region-specific endpoint such as "
                        + "\"s3-us-west-2.amazonaws.com\".");
                }
            } else {
                v4Signer.setRegionName(regionOverride);
            }

            return v4Signer;

        }

        if (signer instanceof S3Signer) {

            // The old S3Signer needs a method and path passed to its
            // constructor; if that's what we should use, getSigner()
            // will return a dummy instance and we need to create a
            // new one with the appropriate values for this request.

            String resourcePath =
                "/" +
                ((bucketName != null) ? bucketName + "/" : "") +
                ((key != null) ? key : "");

            return new S3Signer(request.getHttpMethod().toString(),
                                resourcePath);
        }

        return signer;
    }

    private boolean upgradeToSigV4() {

        // User has said to always use SigV4 - this will fail if the user
        // attempts to read from or write to a non-US-Standard bucket without
        // explicitly setting the region.

        if (System.getProperty(SDKGlobalConfiguration
                .ENFORCE_S3_SIGV4_SYSTEM_PROPERTY) != null) {

            return true;
        }

        // User has said to enable SigV4 if it's safe - this will fall back
        // to SigV2 if the endpoint has not been set to one of the explicit
        // regional endpoints because we can't be sure it will work otherwise.

        if (System.getProperty(SDKGlobalConfiguration
                .ENABLE_S3_SIGV4_SYSTEM_PROPERTY) != null
            && !endpoint.getHost().endsWith(Constants.S3_HOSTNAME)) {

            return true;
        }

        // Go with the default (SigV4 only if we know we're talking to an
        // endpoint that requires SigV4).

        return false;
    }

    /**
     * Pre-signs the specified request, using a signature query-string
     * parameter.
     *
     * @param request
     *            The request to sign.
     * @param methodName
     *            The HTTP method (GET, PUT, DELETE, HEAD) for the specified
     *            request.
     * @param bucketName
     *            The name of the bucket involved in the request. If the request
     *            is not an operation on a bucket this parameter should be null.
     * @param key
     *            The object key involved in the request. If the request is not
     *            an operation on an object, this parameter should be null.
     * @param expiration
     *            The time at which the signed request is no longer valid, and
     *            will stop working.
     * @param subResource
     *            The optional sub-resource being requested as part of the
     *            request (e.g. "location", "acl", "logging", or "torrent").
     */
    protected <T> void presignRequest(Request<T> request, HttpMethod methodName,
            String bucketName, String key, Date expiration, String subResource) {
        // Run any additional request handlers if present
        beforeRequest(request);

        String resourcePath = "/" +
            ((bucketName != null) ? bucketName + "/" : "") +
            ((key != null) ? HttpUtils.urlEncode(key, true) : "") +
            ((subResource != null) ? "?" + subResource : "");

        // Make sure the resource-path for signing does not contain
        // any consecutive "/"s.
        // Note that we should also follow the same rule to escape
        // consecutive "/"s when generating the presigned URL.
        // See ServiceUtils#convertRequestToUrl(...)
        resourcePath = resourcePath.replaceAll("(?<=/)/", "%2F");

        AWSCredentials credentials = awsCredentialsProvider.getCredentials();
        AmazonWebServiceRequest originalRequest = request.getOriginalRequest();
        if (originalRequest != null && originalRequest.getRequestCredentials() != null) {
            credentials = originalRequest.getRequestCredentials();
        }

        new S3QueryStringSigner<T>(methodName.toString(), resourcePath, expiration).sign(request, credentials);

        // The Amazon S3 DevPay token header is a special exception and can be safely moved
        // from the request's headers into the query string to ensure that it travels along
        // with the pre-signed URL when it's sent back to Amazon S3.
        if (request.getHeaders().containsKey(Headers.SECURITY_TOKEN)) {
            String value = request.getHeaders().get(Headers.SECURITY_TOKEN);
            request.addParameter(Headers.SECURITY_TOKEN, value);
            request.getHeaders().remove(Headers.SECURITY_TOKEN);
        }
    }

    private <T> void beforeRequest(Request<T> request) {
        if (requestHandler2s != null) {
            for (RequestHandler2 requestHandler2 : requestHandler2s) {
                requestHandler2.beforeRequest(request);
            }
        }
    }

    /**
     * Converts the current endpoint set for this client into virtual addressing
     * style, by placing the name of the specified bucket before the S3 service
     * endpoint.
     *
     * @param bucketName
     *            The name of the bucket to use in the virtual addressing style
     *            of the returned URI.
     *
     * @return A new URI, creating from the current service endpoint URI and the
     *         specified bucket.
     */
    private URI convertToVirtualHostEndpoint(String bucketName) {
        try {
            return new URI(endpoint.getScheme() + "://" + bucketName + "." + endpoint.getAuthority());
        } catch (URISyntaxException e) {
            throw new IllegalArgumentException("Invalid bucket name: " + bucketName, e);
        }
    }

    /**
     * <p>
     * Populates the specified request object with the appropriate headers from
     * the {@link ObjectMetadata} object.
     * </p>
     *
     * @param request
     *            The request to populate with headers.
     * @param metadata
     *            The metadata containing the header information to include in
     *            the request.
     */
    protected static void populateRequestMetadata(Request<?> request, ObjectMetadata metadata) {
        Map<String, Object> rawMetadata = metadata.getRawMetadata();
        if (rawMetadata != null) {
            for (Entry<String, Object> entry : rawMetadata.entrySet()) {
                request.addHeader(entry.getKey(), entry.getValue().toString());
            }
        }

        Date httpExpiresDate = metadata.getHttpExpiresDate();
        if (httpExpiresDate != null) {
            request.addHeader(Headers.EXPIRES, DateUtils.formatRFC822Date(httpExpiresDate));
        }

        Map<String, String> userMetadata = metadata.getUserMetadata();
        if (userMetadata != null) {
            for (Entry<String, String> entry : userMetadata.entrySet()) {
                String key = entry.getKey();
                String value = entry.getValue();
                if (key != null) key = key.trim();
                if (value != null) value = value.trim();
                request.addHeader(Headers.S3_USER_METADATA_PREFIX + key, value);
            }
        }
    }

    /**
     * <p>
     * Populates the specified request with the specified Multi-Factor
     * Authentication (MFA) details. This includes the MFA header with device serial
     * number and generated token. Since all requests which include the MFA
     * header must be sent over HTTPS, this operation also configures the request object to
     * use HTTPS instead of HTTP.
     * </p>
     *
     * @param request
     *            The request to populate.
     * @param mfa
     *            The Multi-Factor Authentication information.
     */
    private void populateRequestWithMfaDetails(Request<?> request, MultiFactorAuthentication mfa) {
        if (mfa == null) return;

        String endpoint = request.getEndpoint().toString();
        if (endpoint.startsWith("http://")) {
            String httpsEndpoint = endpoint.replace("http://", "https://");
            request.setEndpoint(URI.create(httpsEndpoint));
            log.info("Overriding current endpoint to use HTTPS " +
                    "as required by S3 for requests containing an MFA header");
        }

        request.addHeader(Headers.S3_MFA,
                mfa.getDeviceSerialNumber() + " " + mfa.getToken());
    }

    /**
     * <p>
     * Populates the specified request with the numerous options available in
     * <code>CopyObjectRequest</code>.
     * </p>
     *
     * @param request
     *            The request to populate with headers to represent all the
     *            options expressed in the <code>CopyObjectRequest</code> object.
     * @param copyObjectRequest
     *            The object containing all the options for copying an object in
     *            Amazon S3.
     */
    private static void populateRequestWithCopyObjectParameters(Request<? extends AmazonWebServiceRequest> request, CopyObjectRequest copyObjectRequest) {
        String copySourceHeader =
             "/" + HttpUtils.urlEncode(copyObjectRequest.getSourceBucketName(), true)
           + "/" + HttpUtils.urlEncode(copyObjectRequest.getSourceKey(), true);
        if (copyObjectRequest.getSourceVersionId() != null) {
            copySourceHeader += "?versionId=" + copyObjectRequest.getSourceVersionId();
        }
        request.addHeader("x-amz-copy-source", copySourceHeader);

        addDateHeader(request, Headers.COPY_SOURCE_IF_MODIFIED_SINCE,
                copyObjectRequest.getModifiedSinceConstraint());
        addDateHeader(request, Headers.COPY_SOURCE_IF_UNMODIFIED_SINCE,
                copyObjectRequest.getUnmodifiedSinceConstraint());

        addStringListHeader(request, Headers.COPY_SOURCE_IF_MATCH,
                copyObjectRequest.getMatchingETagConstraints());
        addStringListHeader(request, Headers.COPY_SOURCE_IF_NO_MATCH,
                copyObjectRequest.getNonmatchingETagConstraints());

        if (copyObjectRequest.getAccessControlList() != null) {
            addAclHeaders(request, copyObjectRequest.getAccessControlList());
        } else if (copyObjectRequest.getCannedAccessControlList() != null) {
            request.addHeader(Headers.S3_CANNED_ACL,
                    copyObjectRequest.getCannedAccessControlList().toString());
        }

        if (copyObjectRequest.getStorageClass() != null) {
            request.addHeader(Headers.STORAGE_CLASS, copyObjectRequest.getStorageClass());
        }

        if (copyObjectRequest.getRedirectLocation() != null) {
            request.addHeader(Headers.REDIRECT_LOCATION, copyObjectRequest.getRedirectLocation());
        }

        ObjectMetadata newObjectMetadata = copyObjectRequest.getNewObjectMetadata();
        if (newObjectMetadata != null) {
            request.addHeader(Headers.METADATA_DIRECTIVE, "REPLACE");
            populateRequestMetadata(request, newObjectMetadata);
        }

        // Populate the SSE-CPK parameters for the destination object
        populateSourceSseCpkRequestParameters(request, copyObjectRequest.getSourceSSECustomerKey());
        populateSseCpkRequestParameters(request, copyObjectRequest.getDestinationSSECustomerKey());
    }

    /**
     * <p>
     * Populates the specified request with the numerous options available in
     * <code>CopyObjectRequest</code>.
     * </p>
     *
     * @param request
     *            The request to populate with headers to represent all the
     *            options expressed in the <code>CopyPartRequest</code> object.
     * @param copyPartRequest
     *            The object containing all the options for copying an object in
     *            Amazon S3.
     */
    private static void populateRequestWithCopyPartParameters(Request<?> request, CopyPartRequest copyPartRequest) {
        String copySourceHeader =
             "/" + HttpUtils.urlEncode(copyPartRequest.getSourceBucketName(), true)
           + "/" + HttpUtils.urlEncode(copyPartRequest.getSourceKey(), true);
        if (copyPartRequest.getSourceVersionId() != null) {
            copySourceHeader += "?versionId=" + copyPartRequest.getSourceVersionId();
        }
        request.addHeader("x-amz-copy-source", copySourceHeader);

        addDateHeader(request, Headers.COPY_SOURCE_IF_MODIFIED_SINCE,
                copyPartRequest.getModifiedSinceConstraint());
        addDateHeader(request, Headers.COPY_SOURCE_IF_UNMODIFIED_SINCE,
                copyPartRequest.getUnmodifiedSinceConstraint());

        addStringListHeader(request, Headers.COPY_SOURCE_IF_MATCH,
                copyPartRequest.getMatchingETagConstraints());
        addStringListHeader(request, Headers.COPY_SOURCE_IF_NO_MATCH,
                copyPartRequest.getNonmatchingETagConstraints());

        if ( copyPartRequest.getFirstByte() != null && copyPartRequest.getLastByte() != null ) {
            String range = "bytes=" + copyPartRequest.getFirstByte() + "-" + copyPartRequest.getLastByte();
            request.addHeader(Headers.COPY_PART_RANGE, range);
        }

        // Populate the SSE-CPK parameters for the destination object
        populateSourceSseCpkRequestParameters(request, copyPartRequest.getSourceSSECustomerKey());
        populateSseCpkRequestParameters(request, copyPartRequest.getDestinationSSECustomerKey());
    }

    /**
     * <p>
     * Populates the specified request with the numerous attributes available in
     * <code>SSEWithCustomerKeyRequest</code>.
     * </p>
     *
     * @param request
     *            The request to populate with headers to represent all the
     *            options expressed in the
     *            <code>ServerSideEncryptionWithCustomerKeyRequest</code>
     *            object.
     * @param sseCpkRequest
     *            The request object for an S3 operation that allows server-side
     *            encryption using customer-provided keys.
     */
    private static void populateSseCpkRequestParameters(Request<?> request, SSECustomerKey sseKey) {
        if (sseKey == null) return;

        addHeaderIfNotNull(request, Headers.SERVER_SIDE_ENCRYPTION_CUSTOMER_ALGORITHM,
                sseKey.getAlgorithm());
        addHeaderIfNotNull(request, Headers.SERVER_SIDE_ENCRYPTION_CUSTOMER_KEY,
                sseKey.getKey());
        addHeaderIfNotNull(request, Headers.SERVER_SIDE_ENCRYPTION_CUSTOMER_KEY_MD5,
                sseKey.getMd5());
        // Calculate the MD5 hash of the encryption key and fill it in the
        // header, if the user didn't specify it in the metadata
        if (sseKey.getKey() != null
                && sseKey.getMd5() == null) {
            String encryptionKey_b64 = sseKey.getKey();
            byte[] encryptionKey = Base64.decode(encryptionKey_b64);
            request.addHeader(Headers.SERVER_SIDE_ENCRYPTION_CUSTOMER_KEY_MD5,
                    Md5Utils.md5AsBase64(encryptionKey));
        }
    }

    private static void populateSourceSseCpkRequestParameters(Request<?> request, SSECustomerKey sseKey) {
        if (sseKey == null) return;

        // Populate the SSE-CPK parameters for the source object
        addHeaderIfNotNull(request, Headers.COPY_SOURCE_SERVER_SIDE_ENCRYPTION_CUSTOMER_ALGORITHM,
                sseKey.getAlgorithm());
        addHeaderIfNotNull(request, Headers.COPY_SOURCE_SERVER_SIDE_ENCRYPTION_CUSTOMER_KEY,
                sseKey.getKey());
        addHeaderIfNotNull(request, Headers.COPY_SOURCE_SERVER_SIDE_ENCRYPTION_CUSTOMER_KEY_MD5,
                sseKey.getMd5());
        // Calculate the MD5 hash of the encryption key and fill it in the
        // header, if the user didn't specify it in the metadata
        if (sseKey.getKey() != null
                && sseKey.getMd5() == null) {
            String encryptionKey_b64 = sseKey.getKey();
            byte[] encryptionKey = Base64.decode(encryptionKey_b64);
            request.addHeader(Headers.COPY_SOURCE_SERVER_SIDE_ENCRYPTION_CUSTOMER_KEY_MD5,
                    Md5Utils.md5AsBase64(encryptionKey));
        }
    }

    /**
     * Adds the specified header to the specified request, if the header value
     * is not null.
     *
     * @param request
     *            The request to add the header to.
     * @param header
     *            The header name.
     * @param value
     *            The header value.
     */
    private static void addHeaderIfNotNull(Request<?> request, String header, String value) {
        if (value != null) {
            request.addHeader(header, value);
        }
    }

    /**
     * <p>
     * Adds the specified date header in RFC 822 date format to the specified
     * request.
     * This method will not add a date header if the specified date value is <code>null</code>.
     * </p>
     *
     * @param request
     *            The request to add the header to.
     * @param header
     *            The header name.
     * @param value
     *            The header value.
     */
    private static void addDateHeader(Request<?> request, String header, Date value) {
        if (value != null) {
            request.addHeader(header, ServiceUtils.formatRfc822Date(value));
        }
    }

    /**
     * <p>
     * Adds the specified string list header, joined together separated with
     * commas, to the specified request.
     * This method will not add a string list header if the specified values
     * are <code>null</code> or empty.
     * </p>
     *
     * @param request
     *            The request to add the header to.
     * @param header
     *            The header name.
     * @param values
     *            The list of strings to join together for the header value.
     */
    private static void addStringListHeader(Request<?> request, String header, List<String> values) {
        if (values != null && !values.isEmpty()) {
            request.addHeader(header, ServiceUtils.join(values));
        }
    }

    /**
     * <p>
     * Adds response headers parameters to the request given, if non-null.
     * </p>
     *
     * @param request
     *            The request to add the response header parameters to.
     * @param responseHeaders
     *            The full set of response headers to add, or null for none.
     */
    private static void addResponseHeaderParameters(Request<?> request, ResponseHeaderOverrides responseHeaders) {
        if ( responseHeaders != null ) {
            if ( responseHeaders.getCacheControl() != null ) {
                request.addParameter(ResponseHeaderOverrides.RESPONSE_HEADER_CACHE_CONTROL, responseHeaders.getCacheControl());
            }
            if ( responseHeaders.getContentDisposition() != null ) {
                request.addParameter(ResponseHeaderOverrides.RESPONSE_HEADER_CONTENT_DISPOSITION,
                        responseHeaders.getContentDisposition());
            }
            if ( responseHeaders.getContentEncoding() != null ) {
                request.addParameter(ResponseHeaderOverrides.RESPONSE_HEADER_CONTENT_ENCODING,
                        responseHeaders.getContentEncoding());
            }
            if ( responseHeaders.getContentLanguage() != null ) {
                request.addParameter(ResponseHeaderOverrides.RESPONSE_HEADER_CONTENT_LANGUAGE,
                        responseHeaders.getContentLanguage());
            }
            if ( responseHeaders.getContentType() != null ) {
                request.addParameter(ResponseHeaderOverrides.RESPONSE_HEADER_CONTENT_TYPE, responseHeaders.getContentType());
            }
            if ( responseHeaders.getExpires() != null ) {
                request.addParameter(ResponseHeaderOverrides.RESPONSE_HEADER_EXPIRES, responseHeaders.getExpires());
            }
        }
    }

    /**
     * Returns the URL to the key in the bucket given, using the client's scheme
     * and endpoint. Returns null if the given bucket and key cannot be
     * converted to a URL.
     */
    public String getResourceUrl(String bucketName, String key) {
        try {
            return getUrl(bucketName, key).toString();
        } catch ( Exception e ) {
            return null;
        }
    }

    /**
     * Returns an URL for the object stored in the specified bucket and
     * key.
     * <p>
     * If the object identified by the given bucket and key has public read
     * permissions (ex: {@link CannedAccessControlList#PublicRead}), then this
     * URL can be directly accessed to retrieve the object's data.
     *
     * @param bucketName
     *            The name of the bucket containing the object whose URL is
     *            being requested.
     * @param key
     *            The key under which the object whose URL is being requested is
     *            stored.
     *
     * @return A unique URL for the object stored in the specified bucket and
     *         key.
     */
    public URL getUrl(String bucketName, String key) {
        Request<?> request = new DefaultRequest<Object>(Constants.S3_SERVICE_NAME);
        configRequest(request, bucketName, key);
        return ServiceUtils.convertRequestToUrl(request);
    }

    public Region getRegion() {
        String authority = super.endpoint.getAuthority();
        if (Constants.S3_HOSTNAME.equals(authority)) {
            return Region.US_Standard;
        }
        Matcher m = Region.S3_REGIONAL_ENDPOINT_PATTERN.matcher(authority);
        if (m.matches()) {
            return Region.fromValue(m.group(1));
        } else {
            throw new IllegalStateException("S3 client with invalid S3 endpoint configured");
        }
    }

    /**
     * Creates and initializes a new request object for the specified S3
     * resource. This method is responsible for determining the right way to
     * address resources. For example, bucket names that are not DNS addressable
     * cannot be addressed in V2, virtual host, style, and instead must use V1,
     * path style. The returned request object has the service name, endpoint
     * and resource path correctly populated. Callers can take the request, add
     * any additional headers or parameters, then sign and execute the request.
     *
     * @param bucketName
     *            An optional parameter indicating the name of the bucket
     *            containing the resource involved in the request.
     * @param key
     *            An optional parameter indicating the key under which the
     *            desired resource is stored in the specified bucket.
     * @param originalRequest
     *            The original request, as created by the user.
     * @param httpMethod
     *            The HTTP method to use when sending the request.
     *
     * @return A new request object, populated with endpoint, resource path, and
     *         service name, ready for callers to populate any additional
     *         headers or parameters, and execute.
     */
    protected <X extends AmazonWebServiceRequest> Request<X> createRequest(String bucketName, String key, X originalRequest, HttpMethodName httpMethod) {
        Request<X> request = new DefaultRequest<X>(originalRequest, Constants.S3_SERVICE_NAME);
        request.setHttpMethod(httpMethod);
        configRequest(request, bucketName, key);
        return request;
    }

    /**
     * Configure the given request with the specified bucket name and key.
     * @return the request configured
     */
    private void configRequest(
        Request<?> request, String bucketName, String key)
    {
        if ( !clientOptions.isPathStyleAccess()
             && BucketNameUtils.isDNSBucketName(bucketName)
             && !validIP(endpoint.getHost()) ) {
            request.setEndpoint(convertToVirtualHostEndpoint(bucketName));
            /*
             * If the key name starts with a slash character, in order to
             * prevent it being treated as a path delimiter, we need to add
             * another slash before the key name.
             * {@see com.amazonaws.http.HttpRequestFactory#createHttpRequest}
             */
            if (key != null && key.startsWith("/")) {
                key = "/" + key;
            }
            request.setResourcePath(key);
        } else {
            request.setEndpoint(endpoint);

            if (bucketName != null) {
                request.setResourcePath(bucketName + "/" + (key != null ? key : ""));
            }
        }
    }

    private boolean validIP(String IP) {
        if (IP == null) {
            return false;
        }
        String[] tokens = IP.split("\\.");
        if (tokens.length != 4) {
            return false;
        }
        for (String token : tokens) {
            int tokenInt;
            try {
                tokenInt = Integer.parseInt(token);
            } catch (NumberFormatException ase) {
                return false;
            }
            if (tokenInt < 0 || tokenInt > 255) {
                return false;
            }

        }
        return true;
    }

    private <X, Y extends AmazonWebServiceRequest> X invoke(Request<Y> request,
                                  Unmarshaller<X, InputStream> unmarshaller,
                                  String bucketName,
                                  String key) {
        return invoke(request, new S3XmlResponseHandler<X>(unmarshaller), bucketName, key);
    }

    @Override
    protected final ExecutionContext createExecutionContext(AmazonWebServiceRequest req) {
        boolean isMetricsEnabled = isRequestMetricsEnabled(req) || isProfilingEnabled();
        return new S3ExecutionContext(requestHandler2s, isMetricsEnabled, this);
    }

    private <X, Y extends AmazonWebServiceRequest> X invoke(Request<Y> request,
            HttpResponseHandler<AmazonWebServiceResponse<X>> responseHandler,
            String bucket, String key) {
        AmazonWebServiceRequest originalRequest = request.getOriginalRequest();
        ExecutionContext executionContext = createExecutionContext(originalRequest);
        AWSRequestMetrics awsRequestMetrics = executionContext.getAwsRequestMetrics();
        // Binds the request metrics to the current request.
        request.setAWSRequestMetrics(awsRequestMetrics);
        // Having the ClientExecuteTime defined here is not ideal (for the
        // timing measurement should start as close to the top of the call
        // stack of the service client method as possible)
        // but definitely a safe compromise for S3 at least for now.
        // We can incrementally make it more elaborate should the need arise
        // for individual method.
        awsRequestMetrics.startEvent(Field.ClientExecuteTime);
        Response<X> response = null;
        try {
            for (Entry<String, String> entry : request.getOriginalRequest()
                    .copyPrivateRequestParameters().entrySet()) {
                request.addParameter(entry.getKey(), entry.getValue());
            }
            request.setTimeOffset(timeOffset);
            /*
             * The string we sign needs to include the exact headers that we
             * send with the request, but the client runtime layer adds the
             * Content-Type header before the request is sent if one isn't set,
             * so we have to set something here otherwise the request will fail.
             */
            if (!request.getHeaders().containsKey(Headers.CONTENT_TYPE)) {
                request.addHeader(Headers.CONTENT_TYPE,
                    "application/x-www-form-urlencoded; charset=utf-8");
            }
            AWSCredentials credentials = awsCredentialsProvider.getCredentials();
            if (originalRequest.getRequestCredentials() != null) {
                credentials = originalRequest.getRequestCredentials();
            }
            executionContext.setSigner(createSigner(request, bucket, key));
            executionContext.setCredentials(credentials);
            response = client.execute(request, responseHandler,
                    errorResponseHandler, executionContext);
            return response.getAwsResponse();
        } finally {
            endClientExecution(awsRequestMetrics, request, response);
        }
   }

    /* (non-Javadoc)
     * @see com.amazonaws.services.s3.AmazonS3#enableRequesterPays(java.lang.String)
     */
    @Override
    public void enableRequesterPays(String bucketName) {
        RequestPaymentConfiguration configuration = new RequestPaymentConfiguration(
                Payer.Requester);

        setBucketRequestPayment(new SetRequestPaymentConfigurationRequest(
                bucketName, configuration));
    }

    /* (non-Javadoc)
     * @see com.amazonaws.services.s3.AmazonS3#disableRequesterPays(java.lang.String)
     */
    @Override
    public void disableRequesterPays(String bucketName) {
        RequestPaymentConfiguration configuration = new RequestPaymentConfiguration(
                Payer.BucketOwner);

        setBucketRequestPayment(new SetRequestPaymentConfigurationRequest(
                bucketName, configuration));
    }

    /* (non-Javadoc)
     * @see com.amazonaws.services.s3.AmazonS3#isRequesterPaysEnabled(java.lang.String)
     */
    @Override
    public boolean isRequesterPaysEnabled(String bucketName) {
        RequestPaymentConfiguration configuration = getBucketRequestPayment(new GetRequestPaymentConfigurationRequest(
                bucketName));
        return (configuration.getPayer() == Payer.Requester);
    }

    /**
     * Sets the request payment configuration for a given Amazon S3 bucket.
     * This operation can be done only by the owner of the Amazon S3 bucket.
     * <p>
     * When the request payment configuration for a Amazon S3 bucket is set to
     * <code>Requester</code>, the requester instead of the bucket owner pays
     * the cost of the request and the data download from the bucket. The bucket
     * owner always pays the cost of storing data.
     */
    private void setBucketRequestPayment(
            SetRequestPaymentConfigurationRequest setRequestPaymentConfigurationRequest) {

        String bucketName = setRequestPaymentConfigurationRequest
                .getBucketName();
        RequestPaymentConfiguration configuration = setRequestPaymentConfigurationRequest
                .getConfiguration();

        assertParameterNotNull(bucketName,
                "The bucket name parameter must be specified while setting the Requester Pays.");

        assertParameterNotNull(
                configuration,
                "The request payment configuration parameter must be specified when setting the Requester Pays.");

        Request<SetRequestPaymentConfigurationRequest> request = createRequest(
                bucketName, null, setRequestPaymentConfigurationRequest,
                HttpMethodName.PUT);
        request.addParameter("requestPayment", null);
        request.addHeader("Content-Type", "application/xml");

        byte[] bytes = requestPaymentConfigurationXmlFactory
                .convertToXmlByteArray(configuration);
        request.setContent(new ByteArrayInputStream(bytes));

        invoke(request, voidResponseHandler, bucketName, null);
    }

    /**
     * Retrieves the request payment configuration for a given Amazon S3 bucket.
     * <p>
     * When the request payment configuration for a Amazon S3 bucket is
     * <code>Requester</code>, the requester instead of the bucket owner pays
     * the cost of the request and the data download from the bucket. The bucket
     * owner always pays the cost of storing data.
     */
    private RequestPaymentConfiguration getBucketRequestPayment(
            GetRequestPaymentConfigurationRequest getRequestPaymentConfigurationRequest) {

        String bucketName = getRequestPaymentConfigurationRequest
                .getBucketName();

        assertParameterNotNull(
                bucketName,
                "The bucket name parameter must be specified while getting the Request Payment Configuration.");

        Request<GetRequestPaymentConfigurationRequest> request = createRequest(
                bucketName, null, getRequestPaymentConfigurationRequest,
                HttpMethodName.GET);
        request.addParameter("requestPayment", null);
        request.addHeader("Content-Type", "application/xml");

        return invoke(request,
                new Unmarshallers.RequestPaymentConfigurationUnmarshaller(),
                bucketName, null);

    }

    private void setZeroContentLength(Request<?> req) {
        // https://github.com/aws/aws-sdk-java/pull/215
        // http://aws.amazon.com/articles/1109#14
        req.addHeader(Headers.CONTENT_LENGTH, String.valueOf(0));
    }
}<|MERGE_RESOLUTION|>--- conflicted
+++ resolved
@@ -1352,27 +1352,13 @@
                 metadata.setContentType(Mimetypes.getInstance().getMimetype(file));
             }
 
-<<<<<<< HEAD
-            if (metadata.getContentMD5() != null) {
-                FileInputStream fileInputStream = null;
-                try {
-                    fileInputStream = new FileInputStream(file);
-                    byte[] md5Hash = Md5Utils.computeMD5Hash(fileInputStream);
-                    metadata.setContentMD5(BinaryUtils.toBase64(md5Hash));
-                } catch (Exception e) {
-                    throw new AmazonClientException(
-                            "Unable to calculate MD5 hash: " + e.getMessage(), e);
-                } finally {
-                    try {fileInputStream.close();} catch (Exception e) {}
-=======
-            if (!skipContentMd5Check) {
+            if (metadata.getContentMD5() == null && !skipContentMd5Check) {
                 try {
                     String contentMd5_b64 = Md5Utils.md5AsBase64(file);
                     metadata.setContentMD5(contentMd5_b64);
                 } catch (Exception e) {
                     throw new AmazonClientException(
                             "Unable to calculate MD5 hash: " + e.getMessage(), e);
->>>>>>> f9d6352a
                 }
             }
 
@@ -3846,5 +3832,5 @@
         // https://github.com/aws/aws-sdk-java/pull/215
         // http://aws.amazon.com/articles/1109#14
         req.addHeader(Headers.CONTENT_LENGTH, String.valueOf(0));
-    }
+   }
 }